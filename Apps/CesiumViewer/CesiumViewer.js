--- conflicted
+++ resolved
@@ -444,16 +444,6 @@
             },
             ScreenSpaceEventType.MOUSE_MOVE
         );
-<<<<<<< HEAD
 */
-=======
-        handler.setInputAction(
-            function () {
-                polygonPrimitive.appearance.material = Material.fromType(scene.getContext(), 'Wood');
-                wallPrimitive.appearance = new TranslucentAppearance();
-            },
-            ScreenSpaceEventType.LEFT_CLICK
-        );
->>>>>>> 9b7302bd
     }
 });