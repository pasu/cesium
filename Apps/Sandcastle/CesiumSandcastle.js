--- conflicted
+++ resolved
@@ -178,20 +178,20 @@
         });
 
         function highlightRun() {
-                domClass.add(registry.byId('buttonRun').domNode, 'highlightToolbarButton');
+            domClass.add(registry.byId('buttonRun').domNode, 'highlightToolbarButton');
         }
 
         function clearRun() {
-                domClass.remove(registry.byId('buttonRun').domNode, 'highlightToolbarButton');
-            }
+            domClass.remove(registry.byId('buttonRun').domNode, 'highlightToolbarButton');
+        }
 
         function highlightSaveAs() {
             domClass.add(registry.byId('buttonSaveAs').domNode, 'highlightToolbarButton');
         }
 
         function clearSaveAs() {
-                domClass.remove(registry.byId('buttonSaveAs').domNode, 'highlightToolbarButton');
-            }
+            domClass.remove(registry.byId('buttonSaveAs').domNode, 'highlightToolbarButton');
+        }
 
         function openDocTab(title, link) {
             if (typeof docTabs[title] === 'undefined') {
@@ -354,17 +354,6 @@
             }
         }
 
-<<<<<<< HEAD
-        function showGallery() {
-            document.getElementById('galleryContainer').setAttribute('style', 'right: 0px;');
-        }
-
-        function hideGallery() {
-            document.getElementById('galleryContainer').setAttribute('style', 'right: -275px;');
-        }
-
-        on(dom.byId('galleryContainer'), 'mouseout', function() {
-=======
         var galleryContainerElement = document.getElementById('galleryContainer');
         var galleryBodyElement = document.getElementById('galleryBody');
 
@@ -385,7 +374,6 @@
         }
 
         on(dom.byId('appLayout'), 'mouseover', function() {
->>>>>>> e32d7a5f
             hideGallery();
         });
 
@@ -452,8 +440,6 @@
                 CodeMirror.commands.runCesium(jsEditor);
             }
         }
-<<<<<<< HEAD
-=======
 
         window.addEventListener('popstate', function (e) {
             if (e.state && e.state.name && e.state.code) {
@@ -461,7 +447,6 @@
                 document.title = e.state.name + ' - Cesium Sandcastle';
             }
         }, false);
->>>>>>> e32d7a5f
 
         window.addEventListener('message', function (e) {
             var line;
@@ -580,10 +565,7 @@
             queryObject = ioQuery.queryToObject(window.location.search.substring(1));
         } else {
             queryObject.src = 'Minimalist.html';
-<<<<<<< HEAD
-=======
             queryObject.showGallery = 1;
->>>>>>> e32d7a5f
         }
 
         function loadDemoFromFile(index) {
@@ -603,9 +585,6 @@
                 if (typeof queryObject.src !== 'undefined') {
                     if (demo.name === window.decodeURIComponent(queryObject.src.replace('.html', ''))) {
                         loadFromGallery(demo);
-<<<<<<< HEAD
-                        queryObject.src = undefined;
-=======
                         window.history.replaceState(demo, demo.name, '?src=' + demo.name + '.html');
                         document.title = demo.name + ' - Cesium Sandcastle';
                         queryObject.src = undefined;
@@ -614,7 +593,6 @@
                         } else {
                             hideGallery();
                         }
->>>>>>> e32d7a5f
                     }
                 }
 
@@ -622,33 +600,18 @@
                 var start = value.indexOf('<meta name="description" content="');
                 if (start !== -1) {
                     var end = value.indexOf('">', start);
-<<<<<<< HEAD
-                    var tooltip = new TooltipDialog({
-=======
                     demoTooltips[demo.name] = new TooltipDialog({
->>>>>>> e32d7a5f
                         id: demo.name + 'TooltipDialog',
                         style: 'width: 200px; font-size: 12px;',
                         content: value.substring(start + 34, end)
                     });
 
                     on(dom.byId(demo.name), 'mouseover', function() {
-<<<<<<< HEAD
-                        popup.open({
-                            popup: tooltip,
-                            around: dom.byId(demo.name)
-                        });
-                    });
-
-                    on(dom.byId(demo.name), 'mouseout', function() {
-                        popup.close(tooltip);
-=======
                         scheduleGalleryTooltip(demo);
                     });
 
                     on(dom.byId(demo.name), 'mouseout', function() {
                         closeGalleryTooltip();
->>>>>>> e32d7a5f
                     });
                 }
             });
@@ -672,14 +635,9 @@
                     loadFromGallery(demo);
                     var demoSrc = demo.name + '.html';
                     if (demoSrc !== window.location.search.substring(1)) {
-<<<<<<< HEAD
-                        window.history.pushState('demoSrc', demo.name, '?src=' + demoSrc);
-                    }
-=======
                         window.history.pushState(demo, demo.name, '?src=' + demoSrc);
                     }
                     document.title = demo.name + ' - Cesium Sandcastle';
->>>>>>> e32d7a5f
                 });
             };
 
