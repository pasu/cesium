<!DOCTYPE html>
<html lang="en">
<head>
    <meta charset="utf-8">
    <meta http-equiv="X-UA-Compatible" content="IE=Edge,chrome=1">  <!-- Use Chrome Frame in IE -->
    <meta name="viewport" content="width=device-width, height=device-height, initial-scale=1, maximum-scale=1, minimum-scale=1, user-scalable=no">
    <meta name="description" content="Use the Cesium Widget to start building new applications or easily embed Cesium into existing applications.">
    <title>Cesium Demo</title>
    <script type="text/javascript" src="../Sandcastle-header.js"></script>
    <script type="text/javascript" src="../../../Build/CesiumUnminified/Cesium.js"></script>
    <script type="text/javascript" src="../Sandcastle-warn.js"></script>
</head>
<body class="sandcastle-loading" data-sandcastle-bucket="bucket-plain.html" data-sandcastle-title="Cesium (standalone)">
<style>
    @import url(../templates/bucket.css);
</style>
<div id="cesiumContainer" class="fullSize"></div>
<script id="cesium_sandcastle_script">
<<<<<<< HEAD
require(['Cesium'], function(Cesium) {
    "use strict";

    //A real application should require only the subset of modules that
    //are actually used, instead of requiring the Cesium module, which
    //includes everything.

    var canvas = document.createElement('canvas');
    canvas.className = 'fullSize';
    document.getElementById('cesiumContainer').appendChild(canvas);
    var scene = new Cesium.Scene(canvas);

    scene.skyAtmosphere = new Cesium.SkyAtmosphere();

    var skyBoxBaseUrl = '../../../Source/Assets/Textures/SkyBox/tycho2t3_80';
    scene.skyBox = new Cesium.SkyBox({
        positiveX : skyBoxBaseUrl + '_px.jpg',
        negativeX : skyBoxBaseUrl + '_mx.jpg',
        positiveY : skyBoxBaseUrl + '_py.jpg',
        negativeY : skyBoxBaseUrl + '_my.jpg',
        positiveZ : skyBoxBaseUrl + '_pz.jpg',
        negativeZ : skyBoxBaseUrl + '_mz.jpg'
    });

    var primitives = scene.getPrimitives();

    // Bing Maps
    var bing = new Cesium.BingMapsImageryProvider({
        url : 'http://dev.virtualearth.net',
        mapStyle : Cesium.BingMapsStyle.AERIAL,
        // Some versions of Safari support WebGL, but don't correctly implement
        // cross-origin image loading, so we need to load Bing imagery using a proxy.
        proxy : Cesium.FeatureDetection.supportsCrossOriginImagery() ? undefined : new Cesium.DefaultProxy('/proxy/')
    });

    var ellipsoid = Cesium.Ellipsoid.WGS84;
    var centralBody = new Cesium.CentralBody(ellipsoid);
    centralBody.getImageryLayers().addImageryProvider(bing);

    primitives.setCentralBody(centralBody);

    var transitioner = new Cesium.SceneTransitioner(scene, ellipsoid);

    ///////////////////////////////////////////////////////////////////////////
    // INSERT CODE HERE to create graphics primitives in the scene.
    var canvas2 = document.createElement('canvas');
    canvas2.width = 16;
    canvas2.height = 16;
    var context2D = canvas2.getContext('2d');
    context2D.beginPath();
    context2D.arc(8, 8, 8, 0, Cesium.Math.TWO_PI, true);
    context2D.closePath();
    context2D.fillStyle='rgb(255, 255, 255)';
    context2D.fill();

    var billboards = new Cesium.BillboardCollection();
    var textureAtlas = scene.getContext().createTextureAtlas({image : canvas2});
    billboards.setTextureAtlas(textureAtlas);
    scene.getPrimitives().add(billboards);

    var addAbunch = function(){
        for (var i=0; i<500; i++){
            for (var j = 0; j < 500; j++) {
                billboards.add({
                    position: ellipsoid.cartographicToCartesian(Cesium.Cartographic.fromDegrees(-75.59777 + i, 40.03883+j)),
                    color: {
                        red: 1.0,
                        blue: 0.0,
                        green: 0.0,
                        alpha: 1.0
                    },
                    scale: 0.5,
                    imageIndex: 0
                });
            }
        }
    }
    
    var removeAll = function(){
        billboards.removeAll();
    }
    
    ///////////////////////////////////////////////////////////////////////////

    function animate() {
        // INSERT CODE HERE to update primitives based on changes to animation time, camera parameters, etc.
    }

    function tick() {
        scene.initializeFrame();
        animate();
        scene.render();
        Cesium.requestAnimationFrame(tick);
    }
    tick();

    ///////////////////////////////////////////////////////////////////////////
    // Example mouse & keyboard handlers

    var handler = new Cesium.ScreenSpaceEventHandler(canvas);

    handler.setInputAction(function(movement) {
        // INSERT CODE HERE: Handler for left-click
        // ...
    }, Cesium.ScreenSpaceEventType.LEFT_CLICK);

    handler.setInputAction(function(movement) {
        // INSERT CODE HERE: Handler for mouse move
        // Use movement.startPosition, movement.endPosition
        // ...
    }, Cesium.ScreenSpaceEventType.MOUSE_MOVE);

    // To use this in Sandcastle, you must set focus manually,
    // or click on a toolbar inside the iframe.
    function keydownHandler(e) {
        switch (e.keyCode) {
        case '3'.charCodeAt(0): // '3' -> 3D globe
            transitioner.morphTo3D();
            break;
        case '2'.charCodeAt(0):
            removeAll();
            break;
        case '1'.charCodeAt(0):
            addAbunch();
            break;
        default:
            break;
        }
    }
    document.addEventListener('keydown', keydownHandler, false);

    // Prevent right-click from opening a context menu.
    canvas.oncontextmenu = function() {
        return false;
    };

    ///////////////////////////////////////////////////////////////////////////
    // Example resize handler

    var onResize = function() {
        var width = canvas.clientWidth;
        var height = canvas.clientHeight;

        if (canvas.width === width && canvas.height === height) {
            return;
        }

        canvas.width = width;
        canvas.height = height;
        scene.getCamera().frustum.aspectRatio = width / height;
    };
    window.addEventListener('resize', onResize, false);
    onResize();

    Sandcastle.finishedLoading();
});
=======
var widget = new Cesium.CesiumWidget('cesiumContainer');
>>>>>>> 183605cf
</script>
</body>
</html><|MERGE_RESOLUTION|>--- conflicted
+++ resolved
@@ -16,166 +16,7 @@
 </style>
 <div id="cesiumContainer" class="fullSize"></div>
 <script id="cesium_sandcastle_script">
-<<<<<<< HEAD
-require(['Cesium'], function(Cesium) {
-    "use strict";
-
-    //A real application should require only the subset of modules that
-    //are actually used, instead of requiring the Cesium module, which
-    //includes everything.
-
-    var canvas = document.createElement('canvas');
-    canvas.className = 'fullSize';
-    document.getElementById('cesiumContainer').appendChild(canvas);
-    var scene = new Cesium.Scene(canvas);
-
-    scene.skyAtmosphere = new Cesium.SkyAtmosphere();
-
-    var skyBoxBaseUrl = '../../../Source/Assets/Textures/SkyBox/tycho2t3_80';
-    scene.skyBox = new Cesium.SkyBox({
-        positiveX : skyBoxBaseUrl + '_px.jpg',
-        negativeX : skyBoxBaseUrl + '_mx.jpg',
-        positiveY : skyBoxBaseUrl + '_py.jpg',
-        negativeY : skyBoxBaseUrl + '_my.jpg',
-        positiveZ : skyBoxBaseUrl + '_pz.jpg',
-        negativeZ : skyBoxBaseUrl + '_mz.jpg'
-    });
-
-    var primitives = scene.getPrimitives();
-
-    // Bing Maps
-    var bing = new Cesium.BingMapsImageryProvider({
-        url : 'http://dev.virtualearth.net',
-        mapStyle : Cesium.BingMapsStyle.AERIAL,
-        // Some versions of Safari support WebGL, but don't correctly implement
-        // cross-origin image loading, so we need to load Bing imagery using a proxy.
-        proxy : Cesium.FeatureDetection.supportsCrossOriginImagery() ? undefined : new Cesium.DefaultProxy('/proxy/')
-    });
-
-    var ellipsoid = Cesium.Ellipsoid.WGS84;
-    var centralBody = new Cesium.CentralBody(ellipsoid);
-    centralBody.getImageryLayers().addImageryProvider(bing);
-
-    primitives.setCentralBody(centralBody);
-
-    var transitioner = new Cesium.SceneTransitioner(scene, ellipsoid);
-
-    ///////////////////////////////////////////////////////////////////////////
-    // INSERT CODE HERE to create graphics primitives in the scene.
-    var canvas2 = document.createElement('canvas');
-    canvas2.width = 16;
-    canvas2.height = 16;
-    var context2D = canvas2.getContext('2d');
-    context2D.beginPath();
-    context2D.arc(8, 8, 8, 0, Cesium.Math.TWO_PI, true);
-    context2D.closePath();
-    context2D.fillStyle='rgb(255, 255, 255)';
-    context2D.fill();
-
-    var billboards = new Cesium.BillboardCollection();
-    var textureAtlas = scene.getContext().createTextureAtlas({image : canvas2});
-    billboards.setTextureAtlas(textureAtlas);
-    scene.getPrimitives().add(billboards);
-
-    var addAbunch = function(){
-        for (var i=0; i<500; i++){
-            for (var j = 0; j < 500; j++) {
-                billboards.add({
-                    position: ellipsoid.cartographicToCartesian(Cesium.Cartographic.fromDegrees(-75.59777 + i, 40.03883+j)),
-                    color: {
-                        red: 1.0,
-                        blue: 0.0,
-                        green: 0.0,
-                        alpha: 1.0
-                    },
-                    scale: 0.5,
-                    imageIndex: 0
-                });
-            }
-        }
-    }
-    
-    var removeAll = function(){
-        billboards.removeAll();
-    }
-    
-    ///////////////////////////////////////////////////////////////////////////
-
-    function animate() {
-        // INSERT CODE HERE to update primitives based on changes to animation time, camera parameters, etc.
-    }
-
-    function tick() {
-        scene.initializeFrame();
-        animate();
-        scene.render();
-        Cesium.requestAnimationFrame(tick);
-    }
-    tick();
-
-    ///////////////////////////////////////////////////////////////////////////
-    // Example mouse & keyboard handlers
-
-    var handler = new Cesium.ScreenSpaceEventHandler(canvas);
-
-    handler.setInputAction(function(movement) {
-        // INSERT CODE HERE: Handler for left-click
-        // ...
-    }, Cesium.ScreenSpaceEventType.LEFT_CLICK);
-
-    handler.setInputAction(function(movement) {
-        // INSERT CODE HERE: Handler for mouse move
-        // Use movement.startPosition, movement.endPosition
-        // ...
-    }, Cesium.ScreenSpaceEventType.MOUSE_MOVE);
-
-    // To use this in Sandcastle, you must set focus manually,
-    // or click on a toolbar inside the iframe.
-    function keydownHandler(e) {
-        switch (e.keyCode) {
-        case '3'.charCodeAt(0): // '3' -> 3D globe
-            transitioner.morphTo3D();
-            break;
-        case '2'.charCodeAt(0):
-            removeAll();
-            break;
-        case '1'.charCodeAt(0):
-            addAbunch();
-            break;
-        default:
-            break;
-        }
-    }
-    document.addEventListener('keydown', keydownHandler, false);
-
-    // Prevent right-click from opening a context menu.
-    canvas.oncontextmenu = function() {
-        return false;
-    };
-
-    ///////////////////////////////////////////////////////////////////////////
-    // Example resize handler
-
-    var onResize = function() {
-        var width = canvas.clientWidth;
-        var height = canvas.clientHeight;
-
-        if (canvas.width === width && canvas.height === height) {
-            return;
-        }
-
-        canvas.width = width;
-        canvas.height = height;
-        scene.getCamera().frustum.aspectRatio = width / height;
-    };
-    window.addEventListener('resize', onResize, false);
-    onResize();
-
-    Sandcastle.finishedLoading();
-});
-=======
 var widget = new Cesium.CesiumWidget('cesiumContainer');
->>>>>>> 183605cf
 </script>
 </body>
 </html>