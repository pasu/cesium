<!DOCTYPE html>
<html lang="en">
<head>
    <meta charset="utf-8">
    <meta http-equiv="X-UA-Compatible" content="IE=edge">
    <meta name="viewport" content="width=device-width, initial-scale=1, maximum-scale=1, minimum-scale=1, user-scalable=no">
    <meta name="description" content="Use the split property to only show layers on one side of a slider.">
    <meta name="cesium-sandcastle-labels" content="Beginner, Tutorials, Showcases">
    <title>Cesium Demo</title>
    <script type="text/javascript" src="../Sandcastle-header.js"></script>
    <script type="text/javascript" src="../../../ThirdParty/requirejs-2.1.20/require.js"></script>
    <script type="text/javascript">
    require.config({
        baseUrl : '../../../Source',
        waitSeconds : 60
    });
    </script>
</head>
<body class="sandcastle-loading" data-sandcastle-bucket="bucket-requirejs.html">

<style>
    @import url(../templates/bucket.css);

    #slider {
        position: absolute;
        left: 50%;
        top: 0px;
        background-color: #D3D3D3;
        width: 5px;
        height: 100%;
        z-index: 9999;
    }

    #slider:hover {
        cursor: ew-resize;
    }

</style>

<div id="cesiumContainer" class="fullSize">
    <div id="slider"></div>
</div>
<div id="loadingOverlay"><h1>Loading...</h1></div>
<div id="toolbar"></div>

<script id="cesium_sandcastle_script">

function startup(Cesium) {
    'use strict';
//Sandcastle_Begin
var viewer = new Cesium.Viewer('cesiumContainer', {
    imageryProvider : new Cesium.ArcGisMapServerImageryProvider({
        url : 'https://services.arcgisonline.com/ArcGIS/rest/services/World_Street_Map/MapServer'
    }),
    baseLayerPicker : false,
    infoBox : false
});

var layers = viewer.imageryLayers;
<<<<<<< HEAD
var blackMarble = layers.addImageryProvider(new Cesium.TileMapServiceImageryProvider({
    url : 'https://cesiumjs.org/blackmarble',
    credit : 'Black Marble imagery courtesy NASA Earth Observatory',
    flipXY : true // Only old gdal2tile.py generated tilesets need this flag.
}));
blackMarble.splitDirection = Cesium.ImagerySplitDirection.LEFT; // Only show to the left of the slider.
=======
var earthAtNight = layers.addImageryProvider(new Cesium.IonImageryProvider({ assetId: 3812 }));
earthAtNight.splitDirection = Cesium.ImagerySplitDirection.LEFT; // Only show to the left of the slider.
>>>>>>> 762c4ddf

// Sync the position of the slider with the split position
var slider = document.getElementById('slider');
viewer.scene.imagerySplitPosition = (slider.offsetLeft) / slider.parentElement.offsetWidth;

var handler = new Cesium.ScreenSpaceEventHandler(slider);

var moveActive = false;

function move(movement) {
	if(!moveActive) {
		return;
	}

	var relativeOffset = movement.endPosition.x ;
	var splitPosition = (slider.offsetLeft + relativeOffset) / slider.parentElement.offsetWidth;
	slider.style.left = 100.0 * splitPosition + '%';
	viewer.scene.imagerySplitPosition = splitPosition;
}

handler.setInputAction(function() {
	moveActive = true;
}, Cesium.ScreenSpaceEventType.LEFT_DOWN);
handler.setInputAction(function() {
	moveActive = true;
}, Cesium.ScreenSpaceEventType.PINCH_START);

handler.setInputAction(move, Cesium.ScreenSpaceEventType.MOUSE_MOVE);
handler.setInputAction(move, Cesium.ScreenSpaceEventType.PINCH_MOVE);

handler.setInputAction(function() {
	moveActive = false;
}, Cesium.ScreenSpaceEventType.LEFT_UP);
handler.setInputAction(function() {
	moveActive = false;
}, Cesium.ScreenSpaceEventType.PINCH_END);

//Sandcastle_End
    Sandcastle.finishedLoading();
}
if (typeof Cesium !== 'undefined') {
    startup(Cesium);
} else if (typeof require === 'function') {
    require(['Cesium'], startup);
}
</script>

</body>
</html><|MERGE_RESOLUTION|>--- conflicted
+++ resolved
@@ -57,17 +57,8 @@
 });
 
 var layers = viewer.imageryLayers;
-<<<<<<< HEAD
-var blackMarble = layers.addImageryProvider(new Cesium.TileMapServiceImageryProvider({
-    url : 'https://cesiumjs.org/blackmarble',
-    credit : 'Black Marble imagery courtesy NASA Earth Observatory',
-    flipXY : true // Only old gdal2tile.py generated tilesets need this flag.
-}));
-blackMarble.splitDirection = Cesium.ImagerySplitDirection.LEFT; // Only show to the left of the slider.
-=======
 var earthAtNight = layers.addImageryProvider(new Cesium.IonImageryProvider({ assetId: 3812 }));
 earthAtNight.splitDirection = Cesium.ImagerySplitDirection.LEFT; // Only show to the left of the slider.
->>>>>>> 762c4ddf
 
 // Sync the position of the slider with the split position
 var slider = document.getElementById('slider');
