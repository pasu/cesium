<!DOCTYPE html>
<html lang="en">
<head>
    <meta charset="utf-8">
    <meta http-equiv="X-UA-Compatible" content="IE=edge">
    <meta name="viewport" content="width=device-width, initial-scale=1, maximum-scale=1, minimum-scale=1, user-scalable=no">
    <meta name="description" content="Visualize worldwide, high-resolution terrain.">
    <meta name="cesium-sandcastle-labels" content="Tutorials, Showcases">
    <title>Cesium Demo</title>
    <script type="text/javascript" src="../Sandcastle-header.js"></script>
    <script type="text/javascript" src="../../../ThirdParty/requirejs-2.1.20/require.js"></script>
    <script type="text/javascript">
    require.config({
        baseUrl : '../../../Source',
        waitSeconds : 60
    });
    </script>
</head>
<body class="sandcastle-loading" data-sandcastle-bucket="bucket-requirejs.html">
<style>
    @import url(../templates/bucket.css);
</style>
<div id="cesiumContainer" class="fullSize"></div>
<div id="loadingOverlay"><h1>Loading...</h1></div>
<div id="toolbar">
<div id="terrainMenu"></div>
<div id="zoomButtons"></div>
<div id="toggleLighting"></div>
<div id="sampleButtons"></div>
<table><tbody>
    <tr>
<<<<<<< HEAD
        <td>Exaggeration</td>
        <td>
            <input type="range" min="1" max="3" step="0.1" data-bind="value: exaggeration, valueUpdate: 'input'">
            <input type="text" size="10" data-bind="value: exaggeration,">
        </td>
=======
        <td>Enable fog</td>
        <td><input type="checkbox" data-bind="checked: fogEnabled"/></td>
>>>>>>> ade67426
    </tr>
</tbody></table>
</div>
<script id="cesium_sandcastle_script">
function startup(Cesium) {
    "use strict";
//Sandcastle_Begin
var viewer = new Cesium.Viewer('cesiumContainer');

var cesiumTerrainProviderMeshes = new Cesium.CesiumTerrainProvider({
    url : '//assets.agi.com/stk-terrain/world',
    requestWaterMask : true,
    requestVertexNormals : true
});
viewer.terrainProvider = cesiumTerrainProviderMeshes;

// setup alternative terrain providers
var ellipsoidProvider = new Cesium.EllipsoidTerrainProvider();

var vrTheWorldProvider = new Cesium.VRTheWorldTerrainProvider({
    url : '//www.vr-theworld.com/vr-theworld/tiles1.0.0/73/',
    credit : 'Terrain data courtesy VT MÄK'
});

Sandcastle.addToolbarMenu([{
    text : 'CesiumTerrainProvider - STK World Terrain',
    onselect : function() {
        viewer.terrainProvider = cesiumTerrainProviderMeshes;
        viewer.scene.globe.enableLighting = true;
    }
}, {
    text : 'CesiumTerrainProvider - STK World Terrain - no effects',
    onselect : function() {
        viewer.terrainProvider = new Cesium.CesiumTerrainProvider({
            url : '//assets.agi.com/stk-terrain/world'
        });
    }
}, {
    text : 'CesiumTerrainProvider - STK World Terrain w/ Lighting',
    onselect : function() {
        viewer.terrainProvider = new Cesium.CesiumTerrainProvider({
            url : '//assets.agi.com/stk-terrain/world',
            requestVertexNormals : true
        });
        viewer.scene.globe.enableLighting = true;
    }
}, {
    text : 'CesiumTerrainProvider - STK World Terrain w/ Water',
    onselect : function() {
        viewer.terrainProvider = new Cesium.CesiumTerrainProvider({
            url : '//assets.agi.com/stk-terrain/world',
            requestWaterMask : true
        });
    }
}, {
    text : 'EllipsoidTerrainProvider',
    onselect : function() {
        viewer.terrainProvider = ellipsoidProvider;
    }
}, {
    text : 'VRTheWorldTerrainProvider',
    onselect : function() {
        viewer.terrainProvider = vrTheWorldProvider;
    }
}], 'terrainMenu');

Sandcastle.addDefaultToolbarMenu([{
    text : 'Mount Everest',
    onselect : function() {
        var target = new Cesium.Cartesian3(300770.50872389384, 5634912.131394585, 2978152.2865545116);
        var offset = new Cesium.Cartesian3(6344.974098678562, -793.3419798081741, 2499.9508860763162);
        viewer.camera.lookAt(target, offset);
        viewer.camera.lookAtTransform(Cesium.Matrix4.IDENTITY);
    }
}, {
    text : 'Half Dome',
    onselect : function() {
        var target = new Cesium.Cartesian3(-2489625.0836225147, -4393941.44443024, 3882535.9454173897);
        var offset = new Cesium.Cartesian3(-6857.40902037546, 412.3284835694358, 2147.5545426812023);
        viewer.camera.lookAt(target, offset);
        viewer.camera.lookAtTransform(Cesium.Matrix4.IDENTITY);
    }
}, {
    text : 'San Francisco Bay',
    onselect : function() {
        var target = new Cesium.Cartesian3(-2708814.85583248, -4254159.450845907, 3891403.9457429945);
        var offset = new Cesium.Cartesian3(70642.66030209465, -31661.517948317807, 35505.179997143336);
        viewer.camera.lookAt(target, offset);
        viewer.camera.lookAtTransform(Cesium.Matrix4.IDENTITY);
    }
}], 'zoomButtons');

var terrainSamplePositions;

function sampleTerrainSuccess() {
    var ellipsoid = Cesium.Ellipsoid.WGS84;

    //By default, Cesium does not obsure geometry
    //behind terrain. Setting this flag enables that.
    viewer.scene.globe.depthTestAgainstTerrain = true;

    viewer.entities.suspendEvents();
    viewer.entities.removeAll();

    for (var i = 0; i < terrainSamplePositions.length; ++i) {
        var position = terrainSamplePositions[i];

        viewer.entities.add({
            name : position.height.toFixed(1),
            position : ellipsoid.cartographicToCartesian(position),
            billboard : {
                verticalOrigin : Cesium.VerticalOrigin.BOTTOM,
                scale : 0.7,
                image : '../images/facility.gif'
            },
            label : {
                text : position.height.toFixed(1),
                horizontalOrigin : Cesium.HorizontalOrigin.CENTER,
                scale : 0.3,
                pixelOffset : new Cesium.Cartesian2(0, -14),
                fillColor : Cesium.Color.RED,
                outlineColor : Cesium.Color.WHITE
            }
        });
    }
    viewer.entities.resumeEvents();
}

Sandcastle.addToolbarButton('Toggle Lighting', function() {
    viewer.scene.globe.enableLighting = !viewer.scene.globe.enableLighting;
}, 'toggleLighting');


Sandcastle.addToolbarButton('Sample Everest Terrain', function() {
    var gridWidth = 41;
    var gridHeight = 41;
    var everestLatitude = Cesium.Math.toRadians(27.988257);
    var everestLongitude = Cesium.Math.toRadians(86.925145);
    var rectangleHalfSize = 0.005;
    var e = new Cesium.Rectangle(everestLongitude - rectangleHalfSize, everestLatitude - rectangleHalfSize, everestLongitude + rectangleHalfSize, everestLatitude + rectangleHalfSize);
    terrainSamplePositions = [];
    for (var y = 0; y < gridHeight; ++y) {
        for (var x = 0; x < gridWidth; ++x) {
            var longitude = Cesium.Math.lerp(e.west, e.east, x / (gridWidth - 1));
            var latitude = Cesium.Math.lerp(e.south, e.north, y / (gridHeight - 1));
            var position = new Cesium.Cartographic(longitude, latitude);
            terrainSamplePositions.push(position);
        }
    }

    Cesium.when(Cesium.sampleTerrain(viewer.terrainProvider, 9, terrainSamplePositions), sampleTerrainSuccess);
}, 'sampleButtons');

<<<<<<< HEAD
var viewModel = { exaggeration : 0 };
=======
var viewModel = { fogEnabled : true };
>>>>>>> ade67426
Cesium.knockout.track(viewModel);

var toolbar = document.getElementById('toolbar');
Cesium.knockout.applyBindings(viewModel, toolbar);
<<<<<<< HEAD
Cesium.knockout.getObservable(viewModel, 'exaggeration').subscribe(function(newValue) {
    viewer.scene.globe.terrainExaggeration = Number(newValue);
});

=======
Cesium.knockout.getObservable(viewModel, 'fogEnabled').subscribe(function(newValue) {
    viewer.scene.fog.enabled = newValue;
});
viewModel.enabled = viewer.scene.fog.enabled;
>>>>>>> ade67426
//Sandcastle_End
    Sandcastle.finishedLoading();
}
if (typeof Cesium !== "undefined") {
    startup(Cesium);
} else if (typeof require === "function") {
    require(["Cesium"], startup);
}
</script>
</body>
</html><|MERGE_RESOLUTION|>--- conflicted
+++ resolved
@@ -29,16 +29,17 @@
 <div id="sampleButtons"></div>
 <table><tbody>
     <tr>
-<<<<<<< HEAD
+        <td>Enable fog</td>
+        <td><input type="checkbox" data-bind="checked: fogEnabled"/></td>
+    </tr>
+    <tr>
+        <td>Enable fog</td>
+        <td><input type="checkbox" data-bind="checked: fogEnabled"/></td>
         <td>Exaggeration</td>
         <td>
             <input type="range" min="1" max="3" step="0.1" data-bind="value: exaggeration, valueUpdate: 'input'">
             <input type="text" size="10" data-bind="value: exaggeration,">
         </td>
-=======
-        <td>Enable fog</td>
-        <td><input type="checkbox" data-bind="checked: fogEnabled"/></td>
->>>>>>> ade67426
     </tr>
 </tbody></table>
 </div>
@@ -192,26 +193,24 @@
     Cesium.when(Cesium.sampleTerrain(viewer.terrainProvider, 9, terrainSamplePositions), sampleTerrainSuccess);
 }, 'sampleButtons');
 
-<<<<<<< HEAD
-var viewModel = { exaggeration : 0 };
-=======
-var viewModel = { fogEnabled : true };
->>>>>>> ade67426
+var viewModel = {
+    fogEnabled : true,
+    exaggeration : 0
+};
 Cesium.knockout.track(viewModel);
 
 var toolbar = document.getElementById('toolbar');
 Cesium.knockout.applyBindings(viewModel, toolbar);
-<<<<<<< HEAD
+Cesium.knockout.getObservable(viewModel, 'fogEnabled').subscribe(function(newValue) {
+    viewer.scene.fog.enabled = newValue;
+});
 Cesium.knockout.getObservable(viewModel, 'exaggeration').subscribe(function(newValue) {
     viewer.scene.globe.terrainExaggeration = Number(newValue);
 });
 
-=======
-Cesium.knockout.getObservable(viewModel, 'fogEnabled').subscribe(function(newValue) {
-    viewer.scene.fog.enabled = newValue;
-});
-viewModel.enabled = viewer.scene.fog.enabled;
->>>>>>> ade67426
+viewModel.fogEnabled = viewer.scene.fog.enabled;
+viewModel.exaggeration = viewer.scene.globe.terrainExaggeration;
+
 //Sandcastle_End
     Sandcastle.finishedLoading();
 }
