<<<<<<< HEAD
define([
        './Cartographic',
        './Cartesian3',
        './Check',
        './defineProperties',
        './DeveloperError',
        './Rectangle'
    ], function(
        Cartographic,
        Cartesian3,
        Check,
        defineProperties,
        DeveloperError,
        Rectangle) {
    'use strict';
=======
import defineProperties from './defineProperties.js';
import DeveloperError from './DeveloperError.js';
>>>>>>> e5cc188f

    /**
     * Defines how geodetic ellipsoid coordinates ({@link Cartographic}) project to a
     * flat map like Cesium's 2D and Columbus View modes.
     *
     * @alias MapProjection
     * @constructor
     *
     * @see GeographicProjection
     * @see WebMercatorProjection
     * @see CustomProjection
     * @see Proj4Projection
     * @see Matrix4Projection
     */
    function MapProjection() {
        DeveloperError.throwInstantiationError();
    }

    defineProperties(MapProjection.prototype, {
        /**
         * Gets the {@link Ellipsoid}.
         *
         * @memberof MapProjection.prototype
         *
         * @type {Ellipsoid}
         * @readonly
         */
        ellipsoid : {
            get : DeveloperError.throwInstantiationError
        },
        /**
         * Gets whether or not the projection evenly maps meridians to vertical lines.
         * Projections that evenly map meridians to vertical lines (such as Web Mercator and Geographic) do not need
         * addition 2D vertex attributes and are more efficient to render.
         *
         * @memberof MapProjection.prototype
         *
         * @type {Boolean}
         * @readonly
         * @private
         */
        isNormalCylindrical : {
            get : DeveloperError.throwInstantiationError
        }
    });

    /**
     * Projects {@link Cartographic} coordinates, in radians, to projection-specific map coordinates, in meters.
     *
     * @memberof MapProjection
     * @function
     *
     * @param {Cartographic} cartographic The coordinates to project.
     * @param {Cartesian3} [result] An instance into which to copy the result.  If this parameter is
     *        undefined, a new instance is created and returned.
     * @returns {Cartesian3} The projected coordinates.  If the result parameter is not undefined, the
     *          coordinates are copied there and that instance is returned.  Otherwise, a new instance is
     *          created and returned.
     */
    MapProjection.prototype.project = DeveloperError.throwInstantiationError;

    /**
     * Returns a JSON object that can be messaged to a web worker.
     *
     * @memberof MapProjection
     * @function
     * @private
     * @returns {SerializedMapProjection} A JSON object from which the MapProjection can be rebuilt.
     */
    MapProjection.prototype.serialize = DeveloperError.throwInstantiationError;

    /**
     * Reconstructs a <code>MapProjection</object> object from the input JSON.
     *
     * @function
     * @private
     *
     * @param {SerializedMapProjection} serializedMapProjection A JSON object from which the MapProjection can be rebuilt.
     * @returns {Promise.<MapProjection>} A Promise that resolves to a MapProjection that is ready for use, or rejects if the SerializedMapProjection is malformed.
     */
    MapProjection.deserialize = DeveloperError.throwInstantiationError;

    /**
     * Unprojects projection-specific map {@link Cartesian3} coordinates, in meters, to {@link Cartographic}
     * coordinates, in radians.
     *
     * @memberof MapProjection
     * @function
     *
     * @param {Cartesian3} cartesian The Cartesian position to unproject with height (z) in meters.
     * @param {Cartographic} [result] An instance into which to copy the result.  If this parameter is
     *        undefined, a new instance is created and returned.
     * @returns {Cartographic} The unprojected coordinates.  If the result parameter is not undefined, the
     *          coordinates are copied there and that instance is returned.  Otherwise, a new instance is
     *          created and returned.
     */
    MapProjection.prototype.unproject = DeveloperError.throwInstantiationError;
<<<<<<< HEAD

    var maxcoordRectangleScratch = new Rectangle();
    var rectangleCenterScratch = new Cartographic();
    /**
     * Approximates the X/Y extents of a map projection in 2D.
     *
     * @function
     *
     * @param {MapProjection} mapProjection A map projection from cartographic coordinates to 2D space.
     * @param {Cartesian2} result result parameter.
     * @private
     */
    MapProjection.approximateMaximumCoordinate = function(mapProjection, result) {
        //>>includeStart('debug', pragmas.debug);
        Check.defined('mapProjection', mapProjection);
        Check.defined('result', result);
        //>>includeEnd('debug');

        var projectedExtents = Rectangle.approximateProjectedExtents({
            cartographicRectangle : Rectangle.MAX_VALUE,
            mapProjection : mapProjection
        }, maxcoordRectangleScratch);
        var projectedCenter = Rectangle.center(projectedExtents, rectangleCenterScratch);

        result.x = projectedCenter.longitude + projectedExtents.width * 0.5;
        result.y = projectedCenter.latitude + projectedExtents.height * 0.5;

        return result;
    };

    return MapProjection;
});
=======
export default MapProjection;
>>>>>>> e5cc188f
<|MERGE_RESOLUTION|>--- conflicted
+++ resolved
@@ -1,23 +1,8 @@
-<<<<<<< HEAD
-define([
-        './Cartographic',
-        './Cartesian3',
-        './Check',
-        './defineProperties',
-        './DeveloperError',
-        './Rectangle'
-    ], function(
-        Cartographic,
-        Cartesian3,
-        Check,
-        defineProperties,
-        DeveloperError,
-        Rectangle) {
-    'use strict';
-=======
+import Cartographic from './Cartographic.js';
+import Check from './Check.js';
 import defineProperties from './defineProperties.js';
 import DeveloperError from './DeveloperError.js';
->>>>>>> e5cc188f
+import Rectangle from './Rectangle.js';
 
     /**
      * Defines how geodetic ellipsoid coordinates ({@link Cartographic}) project to a
@@ -115,7 +100,6 @@
      *          created and returned.
      */
     MapProjection.prototype.unproject = DeveloperError.throwInstantiationError;
-<<<<<<< HEAD
 
     var maxcoordRectangleScratch = new Rectangle();
     var rectangleCenterScratch = new Cartographic();
@@ -146,8 +130,4 @@
         return result;
     };
 
-    return MapProjection;
-});
-=======
-export default MapProjection;
->>>>>>> e5cc188f
+export default MapProjection;