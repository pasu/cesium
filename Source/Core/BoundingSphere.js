--- conflicted
+++ resolved
@@ -555,11 +555,7 @@
      *
      * @param {BoundingSphere} sphere The bounding sphere to duplicate.
      * @param {BoundingSphere} [result] The object onto which to store the result.
-<<<<<<< HEAD
-     * @return {BoundingSphere} The modified result parameter or a new BoundingSphere instance if none was provided.
-=======
      * @return {BoundingSphere} The modified result parameter or a new BoundingSphere instance if none was provided. (Returns undefined if sphere is undefined)
->>>>>>> 9e866781
      */
     BoundingSphere.clone = function(sphere, result) {
         if (typeof sphere === 'undefined') {
