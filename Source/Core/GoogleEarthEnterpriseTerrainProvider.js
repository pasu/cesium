--- conflicted
+++ resolved
@@ -1,38 +1,3 @@
-<<<<<<< HEAD
-import Credit from './Credit.js';
-import defaultValue from './defaultValue.js';
-import defined from './defined.js';
-import DeveloperError from './DeveloperError.js';
-import Event from './Event.js';
-import GeographicTilingScheme from './GeographicTilingScheme.js';
-import GoogleEarthEnterpriseMetadata from './GoogleEarthEnterpriseMetadata.js';
-import GoogleEarthEnterpriseTerrainData from './GoogleEarthEnterpriseTerrainData.js';
-import HeightmapTerrainData from './HeightmapTerrainData.js';
-import JulianDate from './JulianDate.js';
-import CesiumMath from './Math.js';
-import Rectangle from './Rectangle.js';
-import Request from './Request.js';
-import RequestState from './RequestState.js';
-import RequestType from './RequestType.js';
-import Resource from './Resource.js';
-import RuntimeError from './RuntimeError.js';
-import TaskProcessor from './TaskProcessor.js';
-import TileProviderError from './TileProviderError.js';
-
-    var TerrainState = {
-        UNKNOWN : 0,
-        NONE : 1,
-        SELF : 2,
-        PARENT : 3
-    };
-
-    var julianDateScratch = new JulianDate();
-
-    function TerrainCache() {
-        this._terrainCache = {};
-        this._lastTidy = JulianDate.now();
-=======
-import when from "../ThirdParty/when.js";
 import Credit from "./Credit.js";
 import defaultValue from "./defaultValue.js";
 import defined from "./defined.js";
@@ -95,7 +60,6 @@
       if (JulianDate.secondsDifference(julianDateScratch, e.timestamp) > 10) {
         delete terrainCache[k];
       }
->>>>>>> 2fd0e8f7
     }
 
     JulianDate.clone(julianDateScratch, this._lastTidy);
@@ -189,14 +153,14 @@
           undefined,
           e
         );
-        return when.reject(e);
+        return Promise.reject(e);
       }
 
       TileProviderError.handleSuccess(metadataError);
       that._ready = result;
       return result;
     })
-    .otherwise(function (e) {
+    .catch(function (e) {
       metadataError = TileProviderError.handleError(
         metadataError,
         that,
@@ -207,7 +171,7 @@
         undefined,
         e
       );
-      return when.reject(e);
+      return Promise.reject(e);
     });
 }
 
@@ -410,7 +374,7 @@
 
   // Check if this tile is even possibly available
   if (!defined(info)) {
-    return when.reject(new RuntimeError("Terrain tile doesn't exist"));
+    return Promise.reject(new RuntimeError("Terrain tile doesn't exist"));
   }
 
   var terrainState = info.terrainState;
@@ -423,7 +387,7 @@
   var buffer = terrainCache.get(quadKey);
   if (defined(buffer)) {
     var credit = metadata.providers[info.terrainProvider];
-    return when.resolve(
+    return Promise.resolve(
       new GoogleEarthEnterpriseTerrainData({
         buffer: buffer,
         childTileMask: computeChildMask(quadKey, info, metadata),
@@ -440,7 +404,7 @@
   // We have a tile, check to see if no ancestors have terrain or that we know for sure it doesn't
   if (!info.ancestorHasTerrain) {
     // We haven't reached a level with terrain, so return the ellipsoid
-    return when.resolve(
+    return Promise.resolve(
       new HeightmapTerrainData({
         buffer: new Uint8Array(16 * 16),
         width: 16,
@@ -449,7 +413,7 @@
     );
   } else if (terrainState === TerrainState.NONE) {
     // Already have info and there isn't any terrain here
-    return when.reject(new RuntimeError("Terrain tile doesn't exist"));
+    return Promise.reject(new RuntimeError("Terrain tile doesn't exist"));
   }
 
   // Figure out where we are getting the terrain and what version
@@ -474,45 +438,13 @@
         if (defined(parentInfo) && parentInfo.hasTerrain()) {
           terrainVersion = parentInfo.terrainVersion; // Try checking in the parent
         }
-<<<<<<< HEAD
-        this._credit = credit;
-
-        // Pulled from Google's documentation
-        this._levelZeroMaximumGeometricError = 40075.16;
-
-        this._terrainCache = new TerrainCache();
-        this._terrainPromises = {};
-        this._terrainRequests = {};
-
-        this._errorEvent = new Event();
-
-        this._ready = false;
-        var that = this;
-        var metadataError;
-        this._readyPromise = metadata.readyPromise
-            .then(function(result) {
-                if (!metadata.terrainPresent) {
-                    var e = new RuntimeError('The server ' + metadata.url + ' doesn\'t have terrain');
-                    metadataError = TileProviderError.handleError(metadataError, that, that._errorEvent, e.message, undefined, undefined, undefined, e);
-                    return Promise.reject(e);
-                }
-
-                TileProviderError.handleSuccess(metadataError);
-                that._ready = result;
-                return result;
-            })
-            .catch(function(e) {
-                metadataError = TileProviderError.handleError(metadataError, that, that._errorEvent, e.message, undefined, undefined, undefined, e);
-                return Promise.reject(e);
-            });
-=======
       }
       break;
   }
 
   // We can't figure out where to get the terrain
   if (terrainVersion < 0) {
-    return when.reject(new RuntimeError("Terrain tile doesn't exist"));
+    return Promise.reject(new RuntimeError("Terrain tile doesn't exist"));
   }
 
   // Load that terrain
@@ -536,7 +468,6 @@
 
     if (!defined(requestPromise)) {
       return undefined; // Throttled
->>>>>>> 2fd0e8f7
     }
 
     sharedPromise = requestPromise.then(function (terrain) {
@@ -573,14 +504,14 @@
           });
       }
 
-      return when.reject(new RuntimeError("Failed to load terrain."));
+      return Promise.reject(new RuntimeError("Failed to load terrain."));
     });
 
     terrainPromises[q] = sharedPromise; // Store promise without delete from terrainPromises
     terrainRequests[q] = sharedRequest;
 
     // Set promise so we remove from terrainPromises just one time
-    sharedPromise = sharedPromise.always(function () {
+    sharedPromise = sharedPromise.finally(function () {
       delete terrainPromises[q];
       delete terrainRequests[q];
     });
@@ -600,15 +531,15 @@
         });
       }
 
-      return when.reject(new RuntimeError("Failed to load terrain."));
+      return Promise.reject(new RuntimeError("Failed to load terrain."));
     })
-    .otherwise(function (error) {
+    .catch(function (error) {
       if (sharedRequest.state === RequestState.CANCELLED) {
         request.state = sharedRequest.state;
-        return when.reject(error);
+        return Promise.reject(error);
       }
       info.terrainState = TerrainState.NONE;
-      return when.reject(error);
+      return Promise.reject(error);
     });
 };
 
@@ -650,219 +581,6 @@
       return true; // We'll just return the ellipsoid
     }
 
-<<<<<<< HEAD
-    /**
-     * Requests the geometry for a given tile.  This function should not be called before
-     * {@link GoogleEarthEnterpriseTerrainProvider#ready} returns true.  The result must include terrain data and
-     * may optionally include a water mask and an indication of which child tiles are available.
-     *
-     * @param {Number} x The X coordinate of the tile for which to request geometry.
-     * @param {Number} y The Y coordinate of the tile for which to request geometry.
-     * @param {Number} level The level of the tile for which to request geometry.
-     * @param {Request} [request] The request object. Intended for internal use only.
-     * @returns {Promise.<TerrainData>|undefined} A promise for the requested geometry.  If this method
-     *          returns undefined instead of a promise, it is an indication that too many requests are already
-     *          pending and the request will be retried later.
-     *
-     * @exception {DeveloperError} This function must not be called before {@link GoogleEarthEnterpriseTerrainProvider#ready}
-     *            returns true.
-     */
-    GoogleEarthEnterpriseTerrainProvider.prototype.requestTileGeometry = function(x, y, level, request) {
-        //>>includeStart('debug', pragmas.debug)
-        if (!this._ready) {
-            throw new DeveloperError('requestTileGeometry must not be called before the terrain provider is ready.');
-        }
-        //>>includeEnd('debug');
-
-        var quadKey = GoogleEarthEnterpriseMetadata.tileXYToQuadKey(x, y, level);
-        var terrainCache = this._terrainCache;
-        var metadata = this._metadata;
-        var info = metadata.getTileInformationFromQuadKey(quadKey);
-
-        // Check if this tile is even possibly available
-        if (!defined(info)) {
-            return Promise.reject(new RuntimeError('Terrain tile doesn\'t exist'));
-        }
-
-        var terrainState = info.terrainState;
-        if (!defined(terrainState)) {
-            // First time we have tried to load this tile, so set terrain state to UNKNOWN
-            terrainState = info.terrainState = TerrainState.UNKNOWN;
-        }
-
-        // If its in the cache, return it
-        var buffer = terrainCache.get(quadKey);
-        if (defined(buffer)) {
-            var credit = metadata.providers[info.terrainProvider];
-            return Promise.resolve(new GoogleEarthEnterpriseTerrainData({
-                buffer : buffer,
-                childTileMask : computeChildMask(quadKey, info, metadata),
-                credits : defined(credit) ? [credit] : undefined,
-                negativeAltitudeExponentBias: metadata.negativeAltitudeExponentBias,
-                negativeElevationThreshold: metadata.negativeAltitudeThreshold
-            }));
-        }
-
-        // Clean up the cache
-        terrainCache.tidy();
-
-        // We have a tile, check to see if no ancestors have terrain or that we know for sure it doesn't
-        if (!info.ancestorHasTerrain) {
-            // We haven't reached a level with terrain, so return the ellipsoid
-            return Promise.resolve(new HeightmapTerrainData({
-                buffer : new Uint8Array(16 * 16),
-                width : 16,
-                height : 16
-            }));
-        } else if (terrainState === TerrainState.NONE) {
-            // Already have info and there isn't any terrain here
-            return Promise.reject(new RuntimeError('Terrain tile doesn\'t exist'));
-        }
-
-        // Figure out where we are getting the terrain and what version
-        var parentInfo;
-        var q = quadKey;
-        var terrainVersion = -1;
-        switch (terrainState) {
-            case TerrainState.SELF: // We have terrain and have retrieved it before
-                terrainVersion = info.terrainVersion;
-                break;
-            case TerrainState.PARENT: // We have terrain in our parent
-                q = q.substring(0, q.length - 1);
-                parentInfo = metadata.getTileInformationFromQuadKey(q);
-                terrainVersion = parentInfo.terrainVersion;
-                break;
-            case TerrainState.UNKNOWN: // We haven't tried to retrieve terrain yet
-                if (info.hasTerrain()) {
-                    terrainVersion = info.terrainVersion; // We should have terrain
-                } else {
-                    q = q.substring(0, q.length - 1);
-                    parentInfo = metadata.getTileInformationFromQuadKey(q);
-                    if (defined(parentInfo) && parentInfo.hasTerrain()) {
-                        terrainVersion = parentInfo.terrainVersion; // Try checking in the parent
-                    }
-                }
-                break;
-        }
-
-        // We can't figure out where to get the terrain
-        if (terrainVersion < 0) {
-            return Promise.reject(new RuntimeError('Terrain tile doesn\'t exist'));
-        }
-
-        // Load that terrain
-        var terrainPromises = this._terrainPromises;
-        var terrainRequests = this._terrainRequests;
-        var sharedPromise;
-        var sharedRequest;
-        if (defined(terrainPromises[q])) { // Already being loaded possibly from another child, so return existing promise
-            sharedPromise = terrainPromises[q];
-            sharedRequest = terrainRequests[q];
-        } else { // Create new request for terrain
-            sharedRequest = request;
-            var requestPromise = buildTerrainResource(this, q, terrainVersion, sharedRequest).fetchArrayBuffer();
-
-            if (!defined(requestPromise)) {
-                return undefined; // Throttled
-            }
-
-            sharedPromise = requestPromise
-                .then(function(terrain) {
-                    if (defined(terrain)) {
-                        return taskProcessor.scheduleTask({
-                            buffer : terrain,
-                            type : 'Terrain',
-                            key : metadata.key
-                        }, [terrain])
-                            .then(function(terrainTiles) {
-                                // Add requested tile and mark it as SELF
-                                var requestedInfo = metadata.getTileInformationFromQuadKey(q);
-                                requestedInfo.terrainState = TerrainState.SELF;
-                                terrainCache.add(q, terrainTiles[0]);
-                                var provider = requestedInfo.terrainProvider;
-
-                                // Add children to cache
-                                var count = terrainTiles.length - 1;
-                                for (var j = 0; j < count; ++j) {
-                                    var childKey = q + j.toString();
-                                    var child = metadata.getTileInformationFromQuadKey(childKey);
-                                    if (defined(child)) {
-                                        terrainCache.add(childKey, terrainTiles[j + 1]);
-                                        child.terrainState = TerrainState.PARENT;
-                                        if (child.terrainProvider === 0) {
-                                            child.terrainProvider = provider;
-                                        }
-                                    }
-                                }
-                            });
-                    }
-
-                    return Promise.reject(new RuntimeError('Failed to load terrain.'));
-                });
-
-            terrainPromises[q] = sharedPromise; // Store promise without delete from terrainPromises
-            terrainRequests[q] = sharedRequest;
-
-            // Set promise so we remove from terrainPromises just one time
-            sharedPromise = sharedPromise
-                .finally(function() {
-                    delete terrainPromises[q];
-                    delete terrainRequests[q];
-                });
-        }
-
-        return sharedPromise
-            .then(function() {
-                var buffer = terrainCache.get(quadKey);
-                if (defined(buffer)) {
-                    var credit = metadata.providers[info.terrainProvider];
-                    return new GoogleEarthEnterpriseTerrainData({
-                        buffer : buffer,
-                        childTileMask : computeChildMask(quadKey, info, metadata),
-                        credits : defined(credit) ? [credit] : undefined,
-                        negativeAltitudeExponentBias: metadata.negativeAltitudeExponentBias,
-                        negativeElevationThreshold: metadata.negativeAltitudeThreshold
-                    });
-                }
-
-                return Promise.reject(new RuntimeError('Failed to load terrain.'));
-            })
-            .catch(function(error) {
-                if (sharedRequest.state === RequestState.CANCELLED) {
-                    request.state = sharedRequest.state;
-                    return Promise.reject(error);
-                }
-                info.terrainState = TerrainState.NONE;
-                return Promise.reject(error);
-            });
-    };
-
-    /**
-     * Gets the maximum geometric error allowed in a tile at a given level.
-     *
-     * @param {Number} level The tile level for which to get the maximum geometric error.
-     * @returns {Number} The maximum geometric error.
-     */
-    GoogleEarthEnterpriseTerrainProvider.prototype.getLevelMaximumGeometricError = function(level) {
-        return this._levelZeroMaximumGeometricError / (1 << level);
-    };
-
-    /**
-     * Determines whether data for a tile is available to be loaded.
-     *
-     * @param {Number} x The X coordinate of the tile for which to request geometry.
-     * @param {Number} y The Y coordinate of the tile for which to request geometry.
-     * @param {Number} level The level of the tile for which to request geometry.
-     * @returns {Boolean} Undefined if not supported, otherwise true or false.
-     */
-    GoogleEarthEnterpriseTerrainProvider.prototype.getTileDataAvailable = function(x, y, level) {
-        var metadata = this._metadata;
-        var quadKey = GoogleEarthEnterpriseMetadata.tileXYToQuadKey(x, y, level);
-
-        var info = metadata.getTileInformation(x, y, level);
-        if (info === null) {
-            return false;
-=======
     var terrainState = info.terrainState;
     if (terrainState === TerrainState.NONE) {
       return false; // Terrain is not available
@@ -875,7 +593,6 @@
         var parentInfo = metadata.getTileInformationFromQuadKey(quadKey);
         if (!defined(parentInfo) || !parentInfo.hasTerrain()) {
           return false;
->>>>>>> 2fd0e8f7
         }
       }
     }
