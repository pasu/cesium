define([
        '../ThirdParty/Uri',
        '../ThirdParty/when',
        './appendForwardSlash',
        './Check',
        './clone',
        './combine',
        './defaultValue',
        './defined',
        './defineProperties',
        './deprecationWarning',
        './DeveloperError',
        './freezeObject',
        './getAbsoluteUri',
        './getBaseUri',
        './getExtensionFromUri',
        './isBlobUri',
        './isCrossOriginUrl',
        './isDataUri',
        './loadAndExecuteScript',
        './objectToQuery',
        './queryToObject',
        './Request',
        './RequestErrorEvent',
        './RequestScheduler',
        './RequestState',
        './RuntimeError',
        './TrustedServers'
    ], function(
        Uri,
        when,
        appendForwardSlash,
        Check,
        clone,
        combine,
        defaultValue,
        defined,
        defineProperties,
        deprecationWarning,
        DeveloperError,
        freezeObject,
        getAbsoluteUri,
        getBaseUri,
        getExtensionFromUri,
        isBlobUri,
        isCrossOriginUrl,
        isDataUri,
        loadAndExecuteScript,
        objectToQuery,
        queryToObject,
        Request,
        RequestErrorEvent,
        RequestScheduler,
        RequestState,
        RuntimeError,
        TrustedServers) {
    'use strict';

    var xhrBlobSupported = (function() {
        try {
            var xhr = new XMLHttpRequest();
            xhr.open('GET', '#', true);
            xhr.responseType = 'blob';
            return xhr.responseType === 'blob';
        } catch (e) {
            return false;
        }
    })();

    /**
     * Parses a query string and returns the object equivalent.
     *
     * @param {Uri} uri The Uri with a query object.
     * @param {Resource} resource The Resource that will be assigned queryParameters.
     * @param {Boolean} merge If true, we'll merge with the resource's existing queryParameters. Otherwise they will be replaced.
     * @param {Boolean} preserveQueryParameters If true duplicate parameters will be concatenated into an array. If false, keys in uri will take precedence.
     *
     * @private
     */
    function parseQuery(uri, resource, merge, preserveQueryParameters) {
        var queryString = uri.query;
        if (!defined(queryString) || (queryString.length === 0)) {
            return {};
        }

        var query;
        // Special case we run into where the querystring is just a string, not key/value pairs
        if (queryString.indexOf('=') === -1) {
            var result = {};
            result[queryString] = undefined;
            query = result;
        } else {
            query = queryToObject(queryString);
        }

        if (merge) {
            resource._queryParameters = combineQueryParameters(query, resource._queryParameters, preserveQueryParameters);
        } else {
            resource._queryParameters = query;
        }
        uri.query = undefined;
    }

    /**
     * Converts a query object into a string.
     *
     * @param {Uri} uri The Uri object that will have the query object set.
     * @param {Resource} resource The resource that has queryParameters
     *
     * @private
     */
    function stringifyQuery(uri, resource) {
        var queryObject = resource._queryParameters;

        var keys = Object.keys(queryObject);

        // We have 1 key with an undefined value, so this is just a string, not key/value pairs
        if (keys.length === 1 && !defined(queryObject[keys[0]])) {
            uri.query = keys[0];
        } else {
            uri.query = objectToQuery(queryObject);
        }
    }

    /**
     * Clones a value if it is defined, otherwise returns the default value
     *
     * @param {*} [val] The value to clone.
     * @param {*} [defaultVal] The default value.
     *
     * @returns {*} A clone of val or the defaultVal.
     *
     * @private
     */
    function defaultClone(val, defaultVal) {
        if (!defined(val)) {
            return defaultVal;
        }

        return defined(val.clone) ? val.clone() : clone(val);
    }

    /**
     * Checks to make sure the Resource isn't already being requested.
     *
     * @param {Request} request The request to check.
     *
     * @private
     */
    function checkAndResetRequest(request) {
        if (request.state === RequestState.ISSUED || request.state === RequestState.ACTIVE) {
            throw new RuntimeError('The Resource is already being fetched.');
        }

        request.state = RequestState.UNISSUED;
        request.deferred = undefined;
    }

    /**
     * This combines a map of query parameters.
     *
     * @param {Object} q1 The first map of query parameters. Values in this map will take precedence if preserveQueryParameters is false.
     * @param {Object} q2 The second map of query parameters.
     * @param {Boolean} preserveQueryParameters If true duplicate parameters will be concatenated into an array. If false, keys in q1 will take precedence.
     *
     * @returns {Object} The combined map of query parameters.
     *
     * @example
     * var q1 = {
     *   a: 1,
     *   b: 2
     * };
     * var q2 = {
     *   a: 3,
     *   c: 4
     * };
     * var q3 = {
     *   b: [5, 6],
     *   d: 7
     * }
     *
     * // Returns
     * // {
     * //   a: [1, 3],
     * //   b: 2,
     * //   c: 4
     * // };
     * combineQueryParameters(q1, q2, true);
     *
     * // Returns
     * // {
     * //   a: 1,
     * //   b: 2,
     * //   c: 4
     * // };
     * combineQueryParameters(q1, q2, false);
     *
     * // Returns
     * // {
     * //   a: 1,
     * //   b: [2, 5, 6],
     * //   d: 7
     * // };
     * combineQueryParameters(q1, q3, true);
     *
     * // Returns
     * // {
     * //   a: 1,
     * //   b: 2,
     * //   d: 7
     * // };
     * combineQueryParameters(q1, q3, false);
     *
     * @private
     */
    function combineQueryParameters(q1, q2, preserveQueryParameters) {
        if (!preserveQueryParameters) {
            return combine(q1, q2);
        }

        var result = clone(q1, true);
        for (var param in q2) {
            if (q2.hasOwnProperty(param)) {
                var value = result[param];
                var q2Value = q2[param];
                if (defined(value)) {
                    if (!Array.isArray(value)) {
                        value = result[param] = [value];
                    }

                    result[param] = value.concat(q2Value);
                } else {
                    result[param] = Array.isArray(q2Value) ? q2Value.slice() : q2Value;
                }
            }
        }

        return result;
    }

    /**
     * A resource that includes the location and any other parameters we need to retrieve it or create derived resources. It also provides the ability to retry requests.
     *
     * @alias Resource
     * @constructor
     *
     * @param {String|Object} options A url or an object with the following properties
     * @param {String} options.url The url of the resource.
     * @param {Object} [options.queryParameters] An object containing query parameters that will be sent when retrieving the resource.
     * @param {Object} [options.templateValues] Key/Value pairs that are used to replace template values (eg. {x}).
     * @param {Object} [options.headers={}] Additional HTTP headers that will be sent.
     * @param {DefaultProxy} [options.proxy] A proxy to be used when loading the resource.
     * @param {Resource~RetryCallback} [options.retryCallback] The Function to call when a request for this resource fails. If it returns true, the request will be retried.
     * @param {Number} [options.retryAttempts=0] The number of times the retryCallback should be called before giving up.
     * @param {Request} [options.request] A Request object that will be used. Intended for internal use only.
     *
     * @example
     * function refreshTokenRetryCallback(resource, error) {
     *   if (error.statusCode === 403) {
     *     // 403 status code means a new token should be generated
     *     return getNewAccessToken()
     *       .then(function(token) {
     *         resource.queryParameters.access_token = token;
     *         return true;
     *       })
     *       .otherwise(function() {
     *         return false;
     *       });
     *   }
     *
     *   return false;
     * }
     *
     * var resource = new Resource({
     *    url: 'http://server.com/path/to/resource.json',
     *    proxy: new DefaultProxy('/proxy/'),
     *    headers: {
     *      'X-My-Header': 'valueOfHeader'
     *    },
     *    queryParameters: {
     *      'access_token': '123-435-456-000'
     *    },
     *    retryCallback: refreshTokenRetryCallback,
     *    retryAttempts: 1
     * });
     */
    function Resource(options) {
        options = defaultValue(options, defaultValue.EMPTY_OBJECT);
        if (typeof options === 'string') {
            options = {
                url: options
            };
        }

        //>>includeStart('debug', pragmas.debug);
        Check.typeOf.string('options.url', options.url);
        //>>includeEnd('debug');

        this._url = undefined;
        this._templateValues = defaultClone(options.templateValues, {});
        this._queryParameters = defaultClone(options.queryParameters, {});

        /**
         * Additional HTTP headers that will be sent with the request.
         *
         * @type {Object}
         */
        this.headers = defaultClone(options.headers, {});

        /**
         * A Request object that will be used. Intended for internal use only.
         *
         * @type {Request}
         */
        this.request = defaultValue(options.request, new Request());

        /**
         * A proxy to be used when loading the resource.
         *
         * @type {DefaultProxy}
         */
        this.proxy = options.proxy;

        /**
         * Function to call when a request for this resource fails. If it returns true or a Promise that resolves to true, the request will be retried.
         *
         * @type {Function}
         */
        this.retryCallback = options.retryCallback;

        /**
         * The number of times the retryCallback should be called before giving up.
         *
         * @type {Number}
         */
        this.retryAttempts = defaultValue(options.retryAttempts, 0);
        this._retryCount = 0;

        var uri = new Uri(options.url);
        parseQuery(uri, this, true, true);

        // Remove the fragment as it's not sent with a request
        uri.fragment = undefined;

        this._url = uri.toString();
    }

    /**
     * A helper function to create a resource depending on whether we have a String or a Resource
     *
     * @param {Resource|String} resource A Resource or a String to use when creating a new Resource.
     *
     * @returns {Resource} If resource is a String, a Resource constructed with the url and options. Otherwise the resource parameter is returned.
     *
     * @private
     */
    Resource.createIfNeeded = function(resource) {
        if (resource instanceof Resource) {
            // Keep existing request object. This function is used internally to duplicate a Resource, so that it can't
            //  be modified outside of a class that holds it (eg. an imagery or terrain provider). Since the Request objects
            //  are managed outside of the providers, by the tile loading code, we want to keep the request property the same so if it is changed
            //  in the underlying tiling code the requests for this resource will use it.
            return  resource.getDerivedResource({
                request: resource.request
            });
        }

        if (typeof resource !== 'string') {
            return resource;
        }

        return new Resource({
            url: resource
        });
    };

    defineProperties(Resource, {
        /**
         * Returns true if blobs are supported.
         *
         * @memberof Resource
         * @type {Boolean}
         *
         * @readonly
         */
        isBlobSupported : {
            get : function() {
                return xhrBlobSupported;
            }
        }
    });

    defineProperties(Resource.prototype, {
        /**
         * Query parameters appended to the url.
         *
         * @memberof Resource.prototype
         * @type {Object}
         *
         * @readonly
         */
        queryParameters: {
            get: function() {
                return this._queryParameters;
            }
        },

        /**
         * The key/value pairs used to replace template parameters in the url.
         *
         * @memberof Resource.prototype
         * @type {Object}
         *
         * @readonly
         */
        templateValues: {
            get: function() {
                return this._templateValues;
            }
        },

        /**
         * The url to the resource with template values replaced, query string appended and encoded by proxy if one was set.
         *
         * @memberof Resource.prototype
         * @type {String}
         */
        url: {
            get: function() {
                return this.getUrlComponent(true, true);
            },
            set: function(value) {
                var uri = new Uri(value);

                parseQuery(uri, this, false);

                // Remove the fragment as it's not sent with a request
                uri.fragment = undefined;

                this._url = uri.toString();
            }
        },

        /**
         * The file extension of the resource.
         *
         * @memberof Resource.prototype
         * @type {String}
         *
         * @readonly
         */
        extension: {
            get: function() {
                return getExtensionFromUri(this._url);
            }
        },

        /**
         * True if the Resource refers to a data URI.
         *
         * @memberof Resource.prototype
         * @type {Boolean}
         */
        isDataUri: {
            get: function() {
                return isDataUri(this._url);
            }
        },

        /**
         * True if the Resource refers to a blob URI.
         *
         * @memberof Resource.prototype
         * @type {Boolean}
         */
        isBlobUri: {
            get: function() {
                return isBlobUri(this._url);
            }
        },

        /**
         * True if the Resource refers to a cross origin URL.
         *
         * @memberof Resource.prototype
         * @type {Boolean}
         */
        isCrossOriginUrl: {
            get: function() {
                return isCrossOriginUrl(this._url);
            }
        },

        /**
         * True if the Resource has request headers. This is equivalent to checking if the headers property has any keys.
         *
         * @memberof Resource.prototype
         * @type {Boolean}
         */
        hasHeaders: {
            get: function() {
                return (Object.keys(this.headers).length > 0);
            }
        }
    });

    /**
     * Returns the url, optional with the query string and processed by a proxy.
     *
     * @param {Boolean} [query=false] If true, the query string is included.
     * @param {Boolean} [proxy=false] If true, the url is processed the proxy object if defined.
     *
     * @returns {String} The url with all the requested components.
     */
    Resource.prototype.getUrlComponent = function(query, proxy) {
        if(this.isDataUri) {
            return this._url;
        }

        var uri = new Uri(this._url);

        if (query) {
            stringifyQuery(uri, this);
        }

        // objectToQuery escapes the placeholders.  Undo that.
        var url = uri.toString().replace(/%7B/g, '{').replace(/%7D/g, '}');

        var template = this._templateValues;
        var keys = Object.keys(template);
        if (keys.length > 0) {
            for (var i = 0; i < keys.length; i++) {
                var key = keys[i];
                var value = template[key];
                url = url.replace(new RegExp('{' + key + '}', 'g'), encodeURIComponent(value));
            }
        }
        if (proxy && defined(this.proxy)) {
            url = this.proxy.getURL(url);
        }
        return url;
    };

    /**
     * Combines the specified object and the existing query parameters. This allows you to add many parameters at once,
     *  as opposed to adding them one at a time to the queryParameters property. If a value is already set, it will be replaced with the new value.
     *
     * @param {Object} params The query parameters
     * @param {Boolean} [useAsDefault=false] If true the params will be used as the default values, so they will only be set if they are undefined.
     */
    Resource.prototype.setQueryParameters = function(params, useAsDefault) {
        if (useAsDefault) {
            this._queryParameters = combineQueryParameters(this._queryParameters, params, false);
        } else {
            this._queryParameters = combineQueryParameters(params, this._queryParameters, false);
        }
    };

    /**
     * Combines the specified object and the existing query parameters. This allows you to add many parameters at once,
     *  as opposed to adding them one at a time to the queryParameters property. If a value is already set, it will be replaced with the new value.
     *
     * @param {Object} params The query parameters
     * @param {Boolean} [useAsDefault=false] If true the params will be used as the default values, so they will only be set if they are undefined.
     *
     * @deprecated
     */
    Resource.prototype.addQueryParameters = function(params, useAsDefault) {
        deprecationWarning('Resource.addQueryParameters', 'addQueryParameters has been deprecated and will be removed 1.45. Use setQueryParameters or appendQueryParameters instead.');

        return this.setQueryParameters(params, useAsDefault);
    };

    /**
     * Combines the specified object and the existing query parameters. This allows you to add many parameters at once,
     *  as opposed to adding them one at a time to the queryParameters property.
     *
     * @param {Object} params The query parameters
     */
    Resource.prototype.appendQueryParameters = function(params) {
        this._queryParameters = combineQueryParameters(params, this._queryParameters, true);
    };

    /**
     * Combines the specified object and the existing template values. This allows you to add many values at once,
     *  as opposed to adding them one at a time to the templateValues property. If a value is already set, it will become an array and the new value will be appended.
     *
     * @param {Object} template The template values
     * @param {Boolean} [useAsDefault=false] If true the values will be used as the default values, so they will only be set if they are undefined.
     */
    Resource.prototype.setTemplateValues = function(template, useAsDefault) {
        if (useAsDefault) {
            this._templateValues = combine(this._templateValues, template);
        } else {
            this._templateValues = combine(template, this._templateValues);
        }
    };

    /**
     * Combines the specified object and the existing template values. This allows you to add many values at once,
     *  as opposed to adding them one at a time to the templateValues property. If a value is already set, it will become an array and the new value will be appended.
     *
     * @param {Object} template The template values
     * @param {Boolean} [useAsDefault=false] If true the values will be used as the default values, so they will only be set if they are undefined.
     *
     * @deprecated
     */
    Resource.prototype.addTemplateValues = function(template, useAsDefault) {
        deprecationWarning('Resource.addTemplateValues', 'addTemplateValues has been deprecated and will be removed 1.45. Use setTemplateValues.');

        return this.setTemplateValues(template, useAsDefault);
    };

    /**
     * Returns a resource relative to the current instance. All properties remain the same as the current instance unless overridden in options.
     *
     * @param {Object} options An object with the following properties
     * @param {String} [options.url]  The url that will be resolved relative to the url of the current instance.
     * @param {Object} [options.queryParameters] An object containing query parameters that will be combined with those of the current instance.
     * @param {Object} [options.templateValues] Key/Value pairs that are used to replace template values (eg. {x}). These will be combined with those of the current instance.
     * @param {Object} [options.headers={}] Additional HTTP headers that will be sent.
     * @param {DefaultProxy} [options.proxy] A proxy to be used when loading the resource.
     * @param {Resource~RetryCallback} [options.retryCallback] The function to call when loading the resource fails.
     * @param {Number} [options.retryAttempts] The number of times the retryCallback should be called before giving up.
     * @param {Request} [options.request] A Request object that will be used. Intended for internal use only.
     * @param {Boolean} [options.preserveQueryParameters=false] If true, this will keep all query parameters from the current resource and derived resource. If false, derived parameters will replace those of the current resource.
     *
     * @returns {Resource} The resource derived from the current one.
     */
    Resource.prototype.getDerivedResource = function(options) {
        var resource = this.clone();
        resource._retryCount = 0;

        if (defined(options.url)) {
            var uri = new Uri(options.url);

            var preserveQueryParameters = defaultValue(options.preserveQueryParameters, false);
            parseQuery(uri, resource, true, preserveQueryParameters);

            // Remove the fragment as it's not sent with a request
            uri.fragment = undefined;

            resource._url = uri.resolve(new Uri(getAbsoluteUri(this._url))).toString();
        }

        if (defined(options.queryParameters)) {
            resource._queryParameters = combine(options.queryParameters, resource._queryParameters);
        }
        if (defined(options.templateValues)) {
            resource._templateValues = combine(options.templateValues, resource.templateValues);
        }
        if (defined(options.headers)) {
            resource.headers = combine(options.headers, resource.headers);
        }
        if (defined(options.proxy)) {
            resource.proxy = options.proxy;
        }
        if (defined(options.request)) {
            resource.request = options.request;
        }
        if (defined(options.retryCallback)) {
            resource.retryCallback = options.retryCallback;
        }
        if (defined(options.retryAttempts)) {
            resource.retryAttempts = options.retryAttempts;
        }

        return resource;
    };

    /**
     * Called when a resource fails to load. This will call the retryCallback function if defined until retryAttempts is reached.
     *
     * @param {Error} [error] The error that was encountered.
     *
     * @returns {Promise<Boolean>} A promise to a boolean, that if true will cause the resource request to be retried.
     *
     * @private
     */
    Resource.prototype.retryOnError = function(error) {
        var retryCallback = this.retryCallback;
        if ((typeof retryCallback !== 'function') || (this._retryCount >= this.retryAttempts)) {
            return when(false);
        }

        var that = this;
        return when(retryCallback(this, error))
            .then(function(result) {
                ++that._retryCount;

                return result;
            });
    };

    /**
     * Duplicates a Resource instance.
     *
     * @param {Resource} [result] The object onto which to store the result.
     *
     * @returns {Resource} The modified result parameter or a new Resource instance if one was not provided.
     */
    Resource.prototype.clone = function(result) {
        if (!defined(result)) {
            result = new Resource({
                url : this._url
            });
        }

        result._url = this._url;
        result._queryParameters = clone(this._queryParameters);
        result._templateValues = clone(this._templateValues);
        result.headers = clone(this.headers);
        result.proxy = this.proxy;
        result.retryCallback = this.retryCallback;
        result.retryAttempts = this.retryAttempts;
        result._retryCount = 0;
        result.request = this.request.clone();

        return result;
    };

    /**
     * Returns the base path of the Resource.
     *
     * @param {Boolean} [includeQuery = false] Whether or not to include the query string and fragment form the uri
     *
     * @returns {String} The base URI of the resource
     */
    Resource.prototype.getBaseUri = function(includeQuery) {
        return getBaseUri(this.getUrlComponent(includeQuery), includeQuery);
    };

    /**
     * Appends a forward slash to the URL.
     */
    Resource.prototype.appendForwardSlash = function() {
        this._url = appendForwardSlash(this._url);
    };

    /**
     * Asynchronously loads the resource as raw binary data.  Returns a promise that will resolve to
     * an ArrayBuffer once loaded, or reject if the resource failed to load.  The data is loaded
     * using XMLHttpRequest, which means that in order to make requests to another origin,
     * the server must have Cross-Origin Resource Sharing (CORS) headers enabled.
     *
     * @returns {Promise.<ArrayBuffer>|undefined} a promise that will resolve to the requested data when loaded. Returns undefined if <code>request.throttle</code> is true and the request does not have high enough priority.
     *
     * @example
     * // load a single URL asynchronously
     * resource.fetchArrayBuffer().then(function(arrayBuffer) {
     *     // use the data
     * }).otherwise(function(error) {
     *     // an error occurred
     * });
     *
     * @see {@link http://www.w3.org/TR/cors/|Cross-Origin Resource Sharing}
     * @see {@link http://wiki.commonjs.org/wiki/Promises/A|CommonJS Promises/A}
     */
    Resource.prototype.fetchArrayBuffer = function () {
        return this.fetch({
            responseType : 'arraybuffer'
        });
    };

    /**
     * Creates a Resource and calls fetchArrayBuffer() on it.
     *
     * @param {String|Object} options A url or an object with the following properties
     * @param {String} options.url The url of the resource.
     * @param {Object} [options.queryParameters] An object containing query parameters that will be sent when retrieving the resource.
     * @param {Object} [options.templateValues] Key/Value pairs that are used to replace template values (eg. {x}).
     * @param {Object} [options.headers={}] Additional HTTP headers that will be sent.
     * @param {DefaultProxy} [options.proxy] A proxy to be used when loading the resource.
     * @param {Resource~RetryCallback} [options.retryCallback] The Function to call when a request for this resource fails. If it returns true, the request will be retried.
     * @param {Number} [options.retryAttempts=0] The number of times the retryCallback should be called before giving up.
     * @param {Request} [options.request] A Request object that will be used. Intended for internal use only.
     * @returns {Promise.<ArrayBuffer>|undefined} a promise that will resolve to the requested data when loaded. Returns undefined if <code>request.throttle</code> is true and the request does not have high enough priority.
     */
    Resource.fetchArrayBuffer = function (options) {
        var resource = new Resource(options);
        return resource.fetchArrayBuffer();
    };

    /**
     * Asynchronously loads the given resource as a blob.  Returns a promise that will resolve to
     * a Blob once loaded, or reject if the resource failed to load.  The data is loaded
     * using XMLHttpRequest, which means that in order to make requests to another origin,
     * the server must have Cross-Origin Resource Sharing (CORS) headers enabled.
     *
     * @returns {Promise.<Blob>|undefined} a promise that will resolve to the requested data when loaded. Returns undefined if <code>request.throttle</code> is true and the request does not have high enough priority.
     *
     * @example
     * // load a single URL asynchronously
     * resource.fetchBlob().then(function(blob) {
     *     // use the data
     * }).otherwise(function(error) {
     *     // an error occurred
     * });
     *
     * @see {@link http://www.w3.org/TR/cors/|Cross-Origin Resource Sharing}
     * @see {@link http://wiki.commonjs.org/wiki/Promises/A|CommonJS Promises/A}
     */
    Resource.prototype.fetchBlob = function () {
        return this.fetch({
            responseType : 'blob'
        });
    };

    /**
     * Creates a Resource and calls fetchBlob() on it.
     *
     * @param {String|Object} options A url or an object with the following properties
     * @param {String} options.url The url of the resource.
     * @param {Object} [options.queryParameters] An object containing query parameters that will be sent when retrieving the resource.
     * @param {Object} [options.templateValues] Key/Value pairs that are used to replace template values (eg. {x}).
     * @param {Object} [options.headers={}] Additional HTTP headers that will be sent.
     * @param {DefaultProxy} [options.proxy] A proxy to be used when loading the resource.
     * @param {Resource~RetryCallback} [options.retryCallback] The Function to call when a request for this resource fails. If it returns true, the request will be retried.
     * @param {Number} [options.retryAttempts=0] The number of times the retryCallback should be called before giving up.
     * @param {Request} [options.request] A Request object that will be used. Intended for internal use only.
     * @returns {Promise.<Blob>|undefined} a promise that will resolve to the requested data when loaded. Returns undefined if <code>request.throttle</code> is true and the request does not have high enough priority.
     */
    Resource.fetchBlob = function (options) {
        var resource = new Resource(options);
        return resource.fetchBlob();
    };

    /**
     * Asynchronously loads the given image resource.  Returns a promise that will resolve to
     * an {@link Image} once loaded, or reject if the image failed to load.
     *
     * @param {Boolean} [preferBlob = false]  If true, we will load the image via a blob.
     * @returns {Promise.<Image>|undefined} a promise that will resolve to the requested data when loaded. Returns undefined if <code>request.throttle</code> is true and the request does not have high enough priority.
     *
     *
     * @example
     * // load a single image asynchronously
     * resource.fetchImage().then(function(image) {
     *     // use the loaded image
     * }).otherwise(function(error) {
     *     // an error occurred
     * });
     *
     * // load several images in parallel
     * when.all([resource1.fetchImage(), resource2.fetchImage()]).then(function(images) {
     *     // images is an array containing all the loaded images
     * });
     *
     * @see {@link http://www.w3.org/TR/cors/|Cross-Origin Resource Sharing}
     * @see {@link http://wiki.commonjs.org/wiki/Promises/A|CommonJS Promises/A}
     */
    Resource.prototype.fetchImage = function (preferBlob) {
        preferBlob = defaultValue(preferBlob, false);

        checkAndResetRequest(this.request);

        // We try to load the image normally if
        // 1. Blobs aren't supported
        // 2. It's a data URI
        // 3. It's a blob URI
        // 4. It doesn't have request headers and we preferBlob is false
        if (!xhrBlobSupported || this.isDataUri || this.isBlobUri || (!this.hasHeaders && !preferBlob)) {
            return fetchImage(this, true);
        }

        var blobPromise = this.fetchBlob();
        if (!defined(blobPromise)) {
            return;
        }

        var generatedBlobResource;
        var generatedBlob;
        return blobPromise
            .then(function(blob) {
                if (!defined(blob)) {
                    return;
                }
                generatedBlob = blob;
                var blobUrl = window.URL.createObjectURL(blob);
                generatedBlobResource = new Resource({
                    url: blobUrl
                });

                return fetchImage(generatedBlobResource);
            })
            .then(function(image) {
                if (!defined(image)) {
                    return;
                }
                window.URL.revokeObjectURL(generatedBlobResource.url);

                // This is because the blob object is needed for DiscardMissingTileImagePolicy
                // See https://github.com/AnalyticalGraphicsInc/cesium/issues/1353
                image.blob = generatedBlob;
                return image;
            })
            .otherwise(function(error) {
                if (defined(generatedBlobResource)) {
                    window.URL.revokeObjectURL(generatedBlobResource.url);
                }

                return when.reject(error);
            });
    };

    function fetchImage(resource) {
        var request = resource.request;
        request.url = resource.url;
        request.requestFunction = function() {
            var url = resource.url;
            var crossOrigin = false;

            // data URIs can't have crossorigin set.
            if (!resource.isDataUri && !resource.isBlobUri) {
                crossOrigin = resource.isCrossOriginUrl;
            }

            var deferred = when.defer();

            Resource._Implementations.createImage(url, crossOrigin, deferred);

            return deferred.promise;
        };

        var promise = RequestScheduler.request(request);
        if (!defined(promise)) {
            return;
        }

        return promise
            .otherwise(function(e) {
                // Don't retry cancelled or otherwise aborted requests
                if (request.state !== RequestState.FAILED) {
                    return when.reject(e);
                }

                return resource.retryOnError(e)
                    .then(function(retry) {
                        if (retry) {
                            // Reset request so it can try again
                            request.state = RequestState.UNISSUED;
                            request.deferred = undefined;

                            return fetchImage(resource);
                        }

                        return when.reject(e);
                    });
            });
    }

    /**
     * Creates a Resource and calls fetchImage() on it.
     *
     * @param {String|Object} options A url or an object with the following properties
     * @param {String} options.url The url of the resource.
     * @param {Object} [options.queryParameters] An object containing query parameters that will be sent when retrieving the resource.
     * @param {Object} [options.templateValues] Key/Value pairs that are used to replace template values (eg. {x}).
     * @param {Object} [options.headers={}] Additional HTTP headers that will be sent.
     * @param {DefaultProxy} [options.proxy] A proxy to be used when loading the resource.
     * @param {Resource~RetryCallback} [options.retryCallback] The Function to call when a request for this resource fails. If it returns true, the request will be retried.
     * @param {Number} [options.retryAttempts=0] The number of times the retryCallback should be called before giving up.
     * @param {Request} [options.request] A Request object that will be used. Intended for internal use only.
     * @param {Boolean} [options.preferBlob = false]  If true, we will load the image via a blob.
     * @returns {Promise.<Image>|undefined} a promise that will resolve to the requested data when loaded. Returns undefined if <code>request.throttle</code> is true and the request does not have high enough priority.
     */
    Resource.fetchImage = function (options) {
        var resource = new Resource(options);
        return resource.fetchImage(options.preferBlob);
    };

    /**
     * Asynchronously loads the given resource as text.  Returns a promise that will resolve to
     * a String once loaded, or reject if the resource failed to load.  The data is loaded
     * using XMLHttpRequest, which means that in order to make requests to another origin,
     * the server must have Cross-Origin Resource Sharing (CORS) headers enabled.
     *
     * @returns {Promise.<String>|undefined} a promise that will resolve to the requested data when loaded. Returns undefined if <code>request.throttle</code> is true and the request does not have high enough priority.
     *
     * @example
     * // load text from a URL, setting a custom header
     * var resource = new Resource({
     *   url: 'http://someUrl.com/someJson.txt',
     *   headers: {
     *     'X-Custom-Header' : 'some value'
     *   }
     * });
     * resource.fetchText().then(function(text) {
     *     // Do something with the text
     * }).otherwise(function(error) {
     *     // an error occurred
     * });
     *
     * @see {@link https://developer.mozilla.org/en-US/docs/Web/API/XMLHttpRequest|XMLHttpRequest}
     * @see {@link http://www.w3.org/TR/cors/|Cross-Origin Resource Sharing}
     * @see {@link http://wiki.commonjs.org/wiki/Promises/A|CommonJS Promises/A}
     */
    Resource.prototype.fetchText = function() {
        return this.fetch({
            responseType : 'text'
        });
    };

    /**
     * Creates a Resource and calls fetchText() on it.
     *
     * @param {String|Object} options A url or an object with the following properties
     * @param {String} options.url The url of the resource.
     * @param {Object} [options.queryParameters] An object containing query parameters that will be sent when retrieving the resource.
     * @param {Object} [options.templateValues] Key/Value pairs that are used to replace template values (eg. {x}).
     * @param {Object} [options.headers={}] Additional HTTP headers that will be sent.
     * @param {DefaultProxy} [options.proxy] A proxy to be used when loading the resource.
     * @param {Resource~RetryCallback} [options.retryCallback] The Function to call when a request for this resource fails. If it returns true, the request will be retried.
     * @param {Number} [options.retryAttempts=0] The number of times the retryCallback should be called before giving up.
     * @param {Request} [options.request] A Request object that will be used. Intended for internal use only.
     * @returns {Promise.<String>|undefined} a promise that will resolve to the requested data when loaded. Returns undefined if <code>request.throttle</code> is true and the request does not have high enough priority.
     */
    Resource.fetchText = function (options) {
        var resource = new Resource(options);
        return resource.fetchText();
    };

    // note: &#42;&#47;&#42; below is */* but that ends the comment block early
    /**
     * Asynchronously loads the given resource as JSON.  Returns a promise that will resolve to
     * a JSON object once loaded, or reject if the resource failed to load.  The data is loaded
     * using XMLHttpRequest, which means that in order to make requests to another origin,
     * the server must have Cross-Origin Resource Sharing (CORS) headers enabled. This function
     * adds 'Accept: application/json,&#42;&#47;&#42;;q=0.01' to the request headers, if not
     * already specified.
     *
     * @returns {Promise.<Object>|undefined} a promise that will resolve to the requested data when loaded. Returns undefined if <code>request.throttle</code> is true and the request does not have high enough priority.
     *
     *
     * @example
     * resource.fetchJson().then(function(jsonData) {
     *     // Do something with the JSON object
     * }).otherwise(function(error) {
     *     // an error occurred
     * });
     *
     * @see {@link http://www.w3.org/TR/cors/|Cross-Origin Resource Sharing}
     * @see {@link http://wiki.commonjs.org/wiki/Promises/A|CommonJS Promises/A}
     */
    Resource.prototype.fetchJson = function() {
        var promise = this.fetch({
            responseType : 'text',
            headers: {
                Accept : 'application/json,*/*;q=0.01'
            }
        });

        if (!defined(promise)) {
            return undefined;
        }

        return promise
            .then(function(value) {
                if (!defined(value)) {
                    return;
                }
                return JSON.parse(value);
            });
    };

    /**
     * Creates a Resource and calls fetchJson() on it.
     *
     * @param {String|Object} options A url or an object with the following properties
     * @param {String} options.url The url of the resource.
     * @param {Object} [options.queryParameters] An object containing query parameters that will be sent when retrieving the resource.
     * @param {Object} [options.templateValues] Key/Value pairs that are used to replace template values (eg. {x}).
     * @param {Object} [options.headers={}] Additional HTTP headers that will be sent.
     * @param {DefaultProxy} [options.proxy] A proxy to be used when loading the resource.
     * @param {Resource~RetryCallback} [options.retryCallback] The Function to call when a request for this resource fails. If it returns true, the request will be retried.
     * @param {Number} [options.retryAttempts=0] The number of times the retryCallback should be called before giving up.
     * @param {Request} [options.request] A Request object that will be used. Intended for internal use only.
     * @returns {Promise.<Object>|undefined} a promise that will resolve to the requested data when loaded. Returns undefined if <code>request.throttle</code> is true and the request does not have high enough priority.
     */
    Resource.fetchJson = function (options) {
        var resource = new Resource(options);
        return resource.fetchJson();
    };

    /**
     * Asynchronously loads the given resource as XML.  Returns a promise that will resolve to
     * an XML Document once loaded, or reject if the resource failed to load.  The data is loaded
     * using XMLHttpRequest, which means that in order to make requests to another origin,
     * the server must have Cross-Origin Resource Sharing (CORS) headers enabled.
     *
     * @returns {Promise.<XMLDocument>|undefined} a promise that will resolve to the requested data when loaded. Returns undefined if <code>request.throttle</code> is true and the request does not have high enough priority.
     *
     *
     * @example
     * // load XML from a URL, setting a custom header
     * Cesium.loadXML('http://someUrl.com/someXML.xml', {
     *   'X-Custom-Header' : 'some value'
     * }).then(function(document) {
     *     // Do something with the document
     * }).otherwise(function(error) {
     *     // an error occurred
     * });
     *
     * @see {@link https://developer.mozilla.org/en-US/docs/Web/API/XMLHttpRequest|XMLHttpRequest}
     * @see {@link http://www.w3.org/TR/cors/|Cross-Origin Resource Sharing}
     * @see {@link http://wiki.commonjs.org/wiki/Promises/A|CommonJS Promises/A}
     */
    Resource.prototype.fetchXML = function() {
        return this.fetch({
            responseType : 'document',
            overrideMimeType : 'text/xml'
        });
    };

    /**
     * Creates a Resource and calls fetchXML() on it.
     *
     * @param {String|Object} options A url or an object with the following properties
     * @param {String} options.url The url of the resource.
     * @param {Object} [options.queryParameters] An object containing query parameters that will be sent when retrieving the resource.
     * @param {Object} [options.templateValues] Key/Value pairs that are used to replace template values (eg. {x}).
     * @param {Object} [options.headers={}] Additional HTTP headers that will be sent.
     * @param {DefaultProxy} [options.proxy] A proxy to be used when loading the resource.
     * @param {Resource~RetryCallback} [options.retryCallback] The Function to call when a request for this resource fails. If it returns true, the request will be retried.
     * @param {Number} [options.retryAttempts=0] The number of times the retryCallback should be called before giving up.
     * @param {Request} [options.request] A Request object that will be used. Intended for internal use only.
     * @returns {Promise.<XMLDocument>|undefined} a promise that will resolve to the requested data when loaded. Returns undefined if <code>request.throttle</code> is true and the request does not have high enough priority.
     */
    Resource.fetchXML = function (options) {
        var resource = new Resource(options);
        return resource.fetchXML();
    };

    /**
     * Requests a resource using JSONP.
     *
     * @param {String} [callbackParameterName='callback'] The callback parameter name that the server expects.
     * @returns {Promise.<Object>|undefined} a promise that will resolve to the requested data when loaded. Returns undefined if <code>request.throttle</code> is true and the request does not have high enough priority.
     *
     *
     * @example
     * // load a data asynchronously
     * resource.fetchJsonp().then(function(data) {
     *     // use the loaded data
     * }).otherwise(function(error) {
     *     // an error occurred
     * });
     *
     * @see {@link http://wiki.commonjs.org/wiki/Promises/A|CommonJS Promises/A}
     */
    Resource.prototype.fetchJsonp = function(callbackParameterName) {
        callbackParameterName = defaultValue(callbackParameterName, 'callback');

        checkAndResetRequest(this.request);

        //generate a unique function name
        var functionName;
        do {
            functionName = 'loadJsonp' + Math.random().toString().substring(2, 8);
        } while (defined(window[functionName]));

        return fetchJsonp(this, callbackParameterName, functionName);
    };

    function fetchJsonp(resource, callbackParameterName, functionName) {
        var callbackQuery = {};
        callbackQuery[callbackParameterName] = functionName;
        resource.setQueryParameters(callbackQuery);

        var request = resource.request;
        request.url = resource.url;
        request.requestFunction = function() {
            var deferred = when.defer();

            //assign a function with that name in the global scope
            window[functionName] = function(data) {
                deferred.resolve(data);

                try {
                    delete window[functionName];
                } catch (e) {
                    window[functionName] = undefined;
                }
            };

            Resource._Implementations.loadAndExecuteScript(resource.url, functionName, deferred);
            return deferred.promise;
        };

        var promise = RequestScheduler.request(request);
        if (!defined(promise)) {
            return;
        }

        return promise
            .otherwise(function(e) {
                if (request.state !== RequestState.FAILED) {
                    return when.reject(e);
                }

                return resource.retryOnError(e)
                    .then(function(retry) {
                        if (retry) {
                            // Reset request so it can try again
                            request.state = RequestState.UNISSUED;
                            request.deferred = undefined;

                            return fetchJsonp(resource, callbackParameterName, functionName);
                        }

                        return when.reject(e);
                    });
            });
    }

    /**
     * Creates a Resource from a URL and calls fetchJsonp() on it.
     *
     * @param {String|Object} options A url or an object with the following properties
     * @param {String} options.url The url of the resource.
     * @param {Object} [options.queryParameters] An object containing query parameters that will be sent when retrieving the resource.
     * @param {Object} [options.templateValues] Key/Value pairs that are used to replace template values (eg. {x}).
     * @param {Object} [options.headers={}] Additional HTTP headers that will be sent.
     * @param {DefaultProxy} [options.proxy] A proxy to be used when loading the resource.
     * @param {Resource~RetryCallback} [options.retryCallback] The Function to call when a request for this resource fails. If it returns true, the request will be retried.
     * @param {Number} [options.retryAttempts=0] The number of times the retryCallback should be called before giving up.
     * @param {Request} [options.request] A Request object that will be used. Intended for internal use only.
     * @param {String} [options.callbackParameterName='callback'] The callback parameter name that the server expects.
     * @returns {Promise.<Object>|undefined} a promise that will resolve to the requested data when loaded. Returns undefined if <code>request.throttle</code> is true and the request does not have high enough priority.
     */
    Resource.fetchJsonp = function (options) {
        var resource = new Resource(options);
        return resource.fetchJsonp(options.callbackParameterName);
    };

    /**
     * @private
     */
    Resource.prototype._makeRequest = function(options) {
        var resource = this;
        checkAndResetRequest(resource.request);

        var request = resource.request;
        request.url = resource.url;

        request.requestFunction = function() {
            var responseType = options.responseType;
            var headers = combine(options.headers, resource.headers);
            var overrideMimeType = options.overrideMimeType;
            var method = options.method;
            var data = options.data;
            var deferred = when.defer();
            var xhr = Resource._Implementations.loadWithXhr(resource.url, responseType, method, data, headers, deferred, overrideMimeType);
            if (defined(xhr) && defined(xhr.abort)) {
                request.cancelFunction = function() {
                    xhr.abort();
                };
            }
            return deferred.promise;
        };

        var promise = RequestScheduler.request(request);
        if (!defined(promise)) {
            return;
        }

        return promise
            .then(function(data) {
                return data;
            })
            .otherwise(function(e) {
                if (request.state !== RequestState.FAILED) {
                    return when.reject(e);
                }

                return resource.retryOnError(e)
                    .then(function(retry) {
                        if (retry) {
                            // Reset request so it can try again
                            request.state = RequestState.UNISSUED;
                            request.deferred = undefined;

                            return resource.fetch(options);
                        }

                        return when.reject(e);
                    });
            });
    };

    var dataUriRegex = /^data:(.*?)(;base64)?,(.*)$/;

    function decodeDataUriText(isBase64, data) {
        var result = decodeURIComponent(data);
        if (isBase64) {
            return atob(result);
        }
        return result;
    }

    function decodeDataUriArrayBuffer(isBase64, data) {
        var byteString = decodeDataUriText(isBase64, data);
        var buffer = new ArrayBuffer(byteString.length);
        var view = new Uint8Array(buffer);
        for (var i = 0; i < byteString.length; i++) {
            view[i] = byteString.charCodeAt(i);
        }
        return buffer;
    }

    function decodeDataUri(dataUriRegexResult, responseType) {
        responseType = defaultValue(responseType, '');
        var mimeType = dataUriRegexResult[1];
        var isBase64 = !!dataUriRegexResult[2];
        var data = dataUriRegexResult[3];

        switch (responseType) {
            case '':
            case 'text':
                return decodeDataUriText(isBase64, data);
            case 'arraybuffer':
                return decodeDataUriArrayBuffer(isBase64, data);
            case 'blob':
                var buffer = decodeDataUriArrayBuffer(isBase64, data);
                return new Blob([buffer], {
                    type : mimeType
                });
            case 'document':
                var parser = new DOMParser();
                return parser.parseFromString(decodeDataUriText(isBase64, data), mimeType);
            case 'json':
                return JSON.parse(decodeDataUriText(isBase64, data));
            default:
                //>>includeStart('debug', pragmas.debug);
                throw new DeveloperError('Unhandled responseType: ' + responseType);
            //>>includeEnd('debug');
        }
    }

    /**
     * Asynchronously loads the given resource.  Returns a promise that will resolve to
     * the result once loaded, or reject if the resource failed to load.  The data is loaded
     * using XMLHttpRequest, which means that in order to make requests to another origin,
     * the server must have Cross-Origin Resource Sharing (CORS) headers enabled. It's recommended that you use
     * the more specific functions eg. fetchJson, fetchBlob, etc.
     *
     * @param {Object} [options] Object with the following properties:
     * @param {String} [options.responseType] The type of response.  This controls the type of item returned.
     * @param {Object} [options.headers] Additional HTTP headers to send with the request, if any.
     * @param {String} [options.overrideMimeType] Overrides the MIME type returned by the server.
     * @returns {Promise.<Object>|undefined} a promise that will resolve to the requested data when loaded. Returns undefined if <code>request.throttle</code> is true and the request does not have high enough priority.
     *
     *
     * @example
     * resource.fetch()
     *   .then(function(body) {
     *       // use the data
     *   }).otherwise(function(error) {
     *       // an error occurred
     *   });
     *
     * @see {@link http://www.w3.org/TR/cors/|Cross-Origin Resource Sharing}
     * @see {@link http://wiki.commonjs.org/wiki/Promises/A|CommonJS Promises/A}
     */
    Resource.prototype.fetch = function(options) {
        options = defaultClone(options, {});
        options.method = 'GET';

        return this._makeRequest(options);
    };

    /**
     * Creates a Resource from a URL and calls fetch() on it.
     *
     * @param {String|Object} options A url or an object with the following properties
     * @param {String} options.url The url of the resource.
     * @param {Object} [options.queryParameters] An object containing query parameters that will be sent when retrieving the resource.
     * @param {Object} [options.templateValues] Key/Value pairs that are used to replace template values (eg. {x}).
     * @param {Object} [options.headers={}] Additional HTTP headers that will be sent.
     * @param {DefaultProxy} [options.proxy] A proxy to be used when loading the resource.
     * @param {Resource~RetryCallback} [options.retryCallback] The Function to call when a request for this resource fails. If it returns true, the request will be retried.
     * @param {Number} [options.retryAttempts=0] The number of times the retryCallback should be called before giving up.
     * @param {Request} [options.request] A Request object that will be used. Intended for internal use only.
     * @param {String} [options.responseType] The type of response.  This controls the type of item returned.
     * @param {String} [options.overrideMimeType] Overrides the MIME type returned by the server.
     * @returns {Promise.<Object>|undefined} a promise that will resolve to the requested data when loaded. Returns undefined if <code>request.throttle</code> is true and the request does not have high enough priority.
     */
    Resource.fetch = function (options) {
        var resource = new Resource(options);
        return resource.fetch({
            // Make copy of just the needed fields because headers can be passed to both the constructor and to fetch
            responseType: options.responseType,
            overrideMimeType: options.overrideMimeType
        });
    };

    /**
     * Asynchronously deletes the given resource.  Returns a promise that will resolve to
     * the result once loaded, or reject if the resource failed to load.  The data is loaded
     * using XMLHttpRequest, which means that in order to make requests to another origin,
     * the server must have Cross-Origin Resource Sharing (CORS) headers enabled.
     *
     * @param {Object} [options] Object with the following properties:
     * @param {String} [options.responseType] The type of response.  This controls the type of item returned.
     * @param {Object} [options.headers] Additional HTTP headers to send with the request, if any.
     * @param {String} [options.overrideMimeType] Overrides the MIME type returned by the server.
     * @returns {Promise.<Object>|undefined} a promise that will resolve to the requested data when loaded. Returns undefined if <code>request.throttle</code> is true and the request does not have high enough priority.
     *
     *
     * @example
     * resource.delete()
     *   .then(function(body) {
     *       // use the data
     *   }).otherwise(function(error) {
     *       // an error occurred
     *   });
     *
     * @see {@link http://www.w3.org/TR/cors/|Cross-Origin Resource Sharing}
     * @see {@link http://wiki.commonjs.org/wiki/Promises/A|CommonJS Promises/A}
     */
    Resource.prototype.delete = function(options) {
        options = defaultClone(options, {});
        options.method = 'DELETE';

        return this._makeRequest(options);
    };

    /**
     * Creates a Resource from a URL and calls delete() on it.
     *
     * @param {String|Object} options A url or an object with the following properties
     * @param {String} options.url The url of the resource.
     * @param {Object} [options.data] Data that is posted with the resource.
     * @param {Object} [options.queryParameters] An object containing query parameters that will be sent when retrieving the resource.
     * @param {Object} [options.templateValues] Key/Value pairs that are used to replace template values (eg. {x}).
     * @param {Object} [options.headers={}] Additional HTTP headers that will be sent.
     * @param {DefaultProxy} [options.proxy] A proxy to be used when loading the resource.
     * @param {Resource~RetryCallback} [options.retryCallback] The Function to call when a request for this resource fails. If it returns true, the request will be retried.
     * @param {Number} [options.retryAttempts=0] The number of times the retryCallback should be called before giving up.
     * @param {Request} [options.request] A Request object that will be used. Intended for internal use only.
     * @param {String} [options.responseType] The type of response.  This controls the type of item returned.
     * @param {String} [options.overrideMimeType] Overrides the MIME type returned by the server.
     * @returns {Promise.<Object>|undefined} a promise that will resolve to the requested data when loaded. Returns undefined if <code>request.throttle</code> is true and the request does not have high enough priority.
     */
    Resource.delete = function (options) {
        var resource = new Resource(options);
        return resource.delete({
            // Make copy of just the needed fields because headers can be passed to both the constructor and to fetch
            responseType: options.responseType,
            overrideMimeType: options.overrideMimeType,
            data: options.data
        });
    };

    /**
     * Asynchronously gets headers the given resource.  Returns a promise that will resolve to
     * the result once loaded, or reject if the resource failed to load.  The data is loaded
     * using XMLHttpRequest, which means that in order to make requests to another origin,
     * the server must have Cross-Origin Resource Sharing (CORS) headers enabled.
     *
     * @param {Object} [options] Object with the following properties:
     * @param {String} [options.responseType] The type of response.  This controls the type of item returned.
     * @param {Object} [options.headers] Additional HTTP headers to send with the request, if any.
     * @param {String} [options.overrideMimeType] Overrides the MIME type returned by the server.
     * @returns {Promise.<Object>|undefined} a promise that will resolve to the requested data when loaded. Returns undefined if <code>request.throttle</code> is true and the request does not have high enough priority.
     *
     *
     * @example
     * resource.head()
     *   .then(function(headers) {
     *       // use the data
     *   }).otherwise(function(error) {
     *       // an error occurred
     *   });
     *
     * @see {@link http://www.w3.org/TR/cors/|Cross-Origin Resource Sharing}
     * @see {@link http://wiki.commonjs.org/wiki/Promises/A|CommonJS Promises/A}
     */
    Resource.prototype.head = function(options) {
        options = defaultClone(options, {});
        options.method = 'HEAD';

        return this._makeRequest(options);
    };

    /**
     * Creates a Resource from a URL and calls head() on it.
     *
     * @param {String|Object} options A url or an object with the following properties
     * @param {String} options.url The url of the resource.
     * @param {Object} [options.queryParameters] An object containing query parameters that will be sent when retrieving the resource.
     * @param {Object} [options.templateValues] Key/Value pairs that are used to replace template values (eg. {x}).
     * @param {Object} [options.headers={}] Additional HTTP headers that will be sent.
     * @param {DefaultProxy} [options.proxy] A proxy to be used when loading the resource.
     * @param {Resource~RetryCallback} [options.retryCallback] The Function to call when a request for this resource fails. If it returns true, the request will be retried.
     * @param {Number} [options.retryAttempts=0] The number of times the retryCallback should be called before giving up.
     * @param {Request} [options.request] A Request object that will be used. Intended for internal use only.
     * @param {String} [options.responseType] The type of response.  This controls the type of item returned.
     * @param {String} [options.overrideMimeType] Overrides the MIME type returned by the server.
     * @returns {Promise.<Object>|undefined} a promise that will resolve to the requested data when loaded. Returns undefined if <code>request.throttle</code> is true and the request does not have high enough priority.
     */
    Resource.head = function (options) {
        var resource = new Resource(options);
        return resource.head({
            // Make copy of just the needed fields because headers can be passed to both the constructor and to fetch
            responseType: options.responseType,
            overrideMimeType: options.overrideMimeType
        });
    };

    /**
     * Asynchronously gets options the given resource.  Returns a promise that will resolve to
     * the result once loaded, or reject if the resource failed to load.  The data is loaded
     * using XMLHttpRequest, which means that in order to make requests to another origin,
     * the server must have Cross-Origin Resource Sharing (CORS) headers enabled.
     *
     * @param {Object} [options] Object with the following properties:
     * @param {String} [options.responseType] The type of response.  This controls the type of item returned.
     * @param {Object} [options.headers] Additional HTTP headers to send with the request, if any.
     * @param {String} [options.overrideMimeType] Overrides the MIME type returned by the server.
     * @returns {Promise.<Object>|undefined} a promise that will resolve to the requested data when loaded. Returns undefined if <code>request.throttle</code> is true and the request does not have high enough priority.
     *
     *
     * @example
     * resource.options()
     *   .then(function(headers) {
     *       // use the data
     *   }).otherwise(function(error) {
     *       // an error occurred
     *   });
     *
     * @see {@link http://www.w3.org/TR/cors/|Cross-Origin Resource Sharing}
     * @see {@link http://wiki.commonjs.org/wiki/Promises/A|CommonJS Promises/A}
     */
    Resource.prototype.options = function(options) {
        options = defaultClone(options, {});
        options.method = 'OPTIONS';

        return this._makeRequest(options);
    };

    /**
     * Creates a Resource from a URL and calls options() on it.
     *
     * @param {String|Object} options A url or an object with the following properties
     * @param {String} options.url The url of the resource.
     * @param {Object} [options.queryParameters] An object containing query parameters that will be sent when retrieving the resource.
     * @param {Object} [options.templateValues] Key/Value pairs that are used to replace template values (eg. {x}).
     * @param {Object} [options.headers={}] Additional HTTP headers that will be sent.
     * @param {DefaultProxy} [options.proxy] A proxy to be used when loading the resource.
     * @param {Resource~RetryCallback} [options.retryCallback] The Function to call when a request for this resource fails. If it returns true, the request will be retried.
     * @param {Number} [options.retryAttempts=0] The number of times the retryCallback should be called before giving up.
     * @param {Request} [options.request] A Request object that will be used. Intended for internal use only.
     * @param {String} [options.responseType] The type of response.  This controls the type of item returned.
     * @param {String} [options.overrideMimeType] Overrides the MIME type returned by the server.
     * @returns {Promise.<Object>|undefined} a promise that will resolve to the requested data when loaded. Returns undefined if <code>request.throttle</code> is true and the request does not have high enough priority.
     */
    Resource.options = function (options) {
        var resource = new Resource(options);
        return resource.options({
            // Make copy of just the needed fields because headers can be passed to both the constructor and to fetch
            responseType: options.responseType,
            overrideMimeType: options.overrideMimeType
        });
    };

    /**
     * Asynchronously posts data to the given resource.  Returns a promise that will resolve to
     * the result once loaded, or reject if the resource failed to load.  The data is loaded
     * using XMLHttpRequest, which means that in order to make requests to another origin,
     * the server must have Cross-Origin Resource Sharing (CORS) headers enabled.
     *
     * @param {Object} data Data that is posted with the resource.
     * @param {Object} [options] Object with the following properties:
     * @param {Object} [options.data] Data that is posted with the resource.
     * @param {String} [options.responseType] The type of response.  This controls the type of item returned.
     * @param {Object} [options.headers] Additional HTTP headers to send with the request, if any.
     * @param {String} [options.overrideMimeType] Overrides the MIME type returned by the server.
     * @returns {Promise.<Object>|undefined} a promise that will resolve to the requested data when loaded. Returns undefined if <code>request.throttle</code> is true and the request does not have high enough priority.
     *
     *
     * @example
     * resource.post(data)
     *   .then(function(result) {
     *       // use the result
     *   }).otherwise(function(error) {
     *       // an error occurred
     *   });
     *
     * @see {@link http://www.w3.org/TR/cors/|Cross-Origin Resource Sharing}
     * @see {@link http://wiki.commonjs.org/wiki/Promises/A|CommonJS Promises/A}
     */
    Resource.prototype.post = function(data, options) {
        Check.defined('data', data);

        options = defaultClone(options, {});
        options.method = 'POST';
        options.data = data;

        return this._makeRequest(options);
    };

    /**
     * Creates a Resource from a URL and calls post() on it.
     *
     * @param {Object} options A url or an object with the following properties
     * @param {String} options.url The url of the resource.
     * @param {Object} options.data Data that is posted with the resource.
     * @param {Object} [options.queryParameters] An object containing query parameters that will be sent when retrieving the resource.
     * @param {Object} [options.templateValues] Key/Value pairs that are used to replace template values (eg. {x}).
     * @param {Object} [options.headers={}] Additional HTTP headers that will be sent.
     * @param {DefaultProxy} [options.proxy] A proxy to be used when loading the resource.
     * @param {Resource~RetryCallback} [options.retryCallback] The Function to call when a request for this resource fails. If it returns true, the request will be retried.
     * @param {Number} [options.retryAttempts=0] The number of times the retryCallback should be called before giving up.
     * @param {Request} [options.request] A Request object that will be used. Intended for internal use only.
     * @param {String} [options.responseType] The type of response.  This controls the type of item returned.
     * @param {String} [options.overrideMimeType] Overrides the MIME type returned by the server.
     * @returns {Promise.<Object>|undefined} a promise that will resolve to the requested data when loaded. Returns undefined if <code>request.throttle</code> is true and the request does not have high enough priority.
     */
    Resource.post = function (options) {
        var resource = new Resource(options);
        return resource.post(options.data, {
            // Make copy of just the needed fields because headers can be passed to both the constructor and to post
            responseType: options.responseType,
            overrideMimeType: options.overrideMimeType
        });
    };

    /**
     * Asynchronously puts data to the given resource.  Returns a promise that will resolve to
     * the result once loaded, or reject if the resource failed to load.  The data is loaded
     * using XMLHttpRequest, which means that in order to make requests to another origin,
     * the server must have Cross-Origin Resource Sharing (CORS) headers enabled.
     *
     * @param {Object} data Data that is posted with the resource.
     * @param {Object} [options] Object with the following properties:
     * @param {String} [options.responseType] The type of response.  This controls the type of item returned.
     * @param {Object} [options.headers] Additional HTTP headers to send with the request, if any.
     * @param {String} [options.overrideMimeType] Overrides the MIME type returned by the server.
     * @returns {Promise.<Object>|undefined} a promise that will resolve to the requested data when loaded. Returns undefined if <code>request.throttle</code> is true and the request does not have high enough priority.
     *
     *
     * @example
     * resource.put(data)
     *   .then(function(result) {
     *       // use the result
     *   }).otherwise(function(error) {
     *       // an error occurred
     *   });
     *
     * @see {@link http://www.w3.org/TR/cors/|Cross-Origin Resource Sharing}
     * @see {@link http://wiki.commonjs.org/wiki/Promises/A|CommonJS Promises/A}
     */
    Resource.prototype.put = function(data, options) {
        Check.defined('data', data);

        options = defaultClone(options, {});
        options.method = 'PUT';
        options.data = data;

        return this._makeRequest(options);
    };

    /**
     * Creates a Resource from a URL and calls put() on it.
     *
     * @param {Object} options A url or an object with the following properties
     * @param {String} options.url The url of the resource.
     * @param {Object} options.data Data that is posted with the resource.
     * @param {Object} [options.queryParameters] An object containing query parameters that will be sent when retrieving the resource.
     * @param {Object} [options.templateValues] Key/Value pairs that are used to replace template values (eg. {x}).
     * @param {Object} [options.headers={}] Additional HTTP headers that will be sent.
     * @param {DefaultProxy} [options.proxy] A proxy to be used when loading the resource.
     * @param {Resource~RetryCallback} [options.retryCallback] The Function to call when a request for this resource fails. If it returns true, the request will be retried.
     * @param {Number} [options.retryAttempts=0] The number of times the retryCallback should be called before giving up.
     * @param {Request} [options.request] A Request object that will be used. Intended for internal use only.
     * @param {String} [options.responseType] The type of response.  This controls the type of item returned.
     * @param {String} [options.overrideMimeType] Overrides the MIME type returned by the server.
     * @returns {Promise.<Object>|undefined} a promise that will resolve to the requested data when loaded. Returns undefined if <code>request.throttle</code> is true and the request does not have high enough priority.
     */
    Resource.put = function (options) {
        var resource = new Resource(options);
        return resource.put(options.data, {
            // Make copy of just the needed fields because headers can be passed to both the constructor and to post
            responseType: options.responseType,
            overrideMimeType: options.overrideMimeType
        });
    };

    /**
     * Asynchronously patches data to the given resource.  Returns a promise that will resolve to
     * the result once loaded, or reject if the resource failed to load.  The data is loaded
     * using XMLHttpRequest, which means that in order to make requests to another origin,
     * the server must have Cross-Origin Resource Sharing (CORS) headers enabled.
     *
     * @param {Object} data Data that is posted with the resource.
     * @param {Object} [options] Object with the following properties:
     * @param {String} [options.responseType] The type of response.  This controls the type of item returned.
     * @param {Object} [options.headers] Additional HTTP headers to send with the request, if any.
     * @param {String} [options.overrideMimeType] Overrides the MIME type returned by the server.
     * @returns {Promise.<Object>|undefined} a promise that will resolve to the requested data when loaded. Returns undefined if <code>request.throttle</code> is true and the request does not have high enough priority.
     *
     *
     * @example
     * resource.patch(data)
     *   .then(function(result) {
     *       // use the result
     *   }).otherwise(function(error) {
     *       // an error occurred
     *   });
     *
     * @see {@link http://www.w3.org/TR/cors/|Cross-Origin Resource Sharing}
     * @see {@link http://wiki.commonjs.org/wiki/Promises/A|CommonJS Promises/A}
     */
    Resource.prototype.patch = function(data, options) {
        Check.defined('data', data);

        options = defaultClone(options, {});
        options.method = 'PATCH';
        options.data = data;

        return this._makeRequest(options);
    };

    /**
     * Creates a Resource from a URL and calls patch() on it.
     *
     * @param {Object} options A url or an object with the following properties
     * @param {String} options.url The url of the resource.
     * @param {Object} options.data Data that is posted with the resource.
     * @param {Object} [options.queryParameters] An object containing query parameters that will be sent when retrieving the resource.
     * @param {Object} [options.templateValues] Key/Value pairs that are used to replace template values (eg. {x}).
     * @param {Object} [options.headers={}] Additional HTTP headers that will be sent.
     * @param {DefaultProxy} [options.proxy] A proxy to be used when loading the resource.
     * @param {Resource~RetryCallback} [options.retryCallback] The Function to call when a request for this resource fails. If it returns true, the request will be retried.
     * @param {Number} [options.retryAttempts=0] The number of times the retryCallback should be called before giving up.
     * @param {Request} [options.request] A Request object that will be used. Intended for internal use only.
     * @param {String} [options.responseType] The type of response.  This controls the type of item returned.
     * @param {String} [options.overrideMimeType] Overrides the MIME type returned by the server.
     * @returns {Promise.<Object>|undefined} a promise that will resolve to the requested data when loaded. Returns undefined if <code>request.throttle</code> is true and the request does not have high enough priority.
     */
    Resource.patch = function (options) {
        var resource = new Resource(options);
        return resource.patch(options.data, {
            // Make copy of just the needed fields because headers can be passed to both the constructor and to post
            responseType: options.responseType,
            overrideMimeType: options.overrideMimeType
        });
    };

    /**
     * Contains implementations of functions that can be replaced for testing
     *
     * @private
     */
    Resource._Implementations = {};

    Resource._Implementations.createImage = function(url, crossOrigin, deferred) {
        var image = new Image();

        image.onload = function() {
            deferred.resolve(image);
        };

        image.onerror = function(e) {
            deferred.reject(e);
        };

        if (crossOrigin) {
            if (TrustedServers.contains(url)) {
                image.crossOrigin = 'use-credentials';
            } else {
                image.crossOrigin = '';
            }
        }

        image.src = url;
    };

    function decodeResponse(loadWithHttpResponse, responseType) {
        switch (responseType) {
          case 'text':
              return loadWithHttpResponse.toString('utf8');
          case 'json':
              return JSON.parse(loadWithHttpResponse.toString('utf8'));
          default:
              return new Uint8Array(loadWithHttpResponse).buffer;
        }
    }

    function loadWithHttpRequest(url, responseType, method, data, headers, deferred, overrideMimeType) {
        // Note: only the 'json' and 'text' responseTypes transforms the loaded buffer
        var URL = require('url').parse(url);
        var http = URL.protocol === 'https:' ? require('https') : require('http');
        var zlib = require('zlib');
        var options = {
            protocol : URL.protocol,
            hostname : URL.hostname,
            port : URL.port,
            path : URL.path,
            query : URL.query,
            method : method,
            headers : headers
        };

        http.request(options)
            .on('response', function(res) {
                if (res.statusCode < 200 || res.statusCode >= 300) {
                    deferred.reject(new RequestErrorEvent(res.statusCode, res, res.headers));
                    return;
                }

                var chunkArray = [];
                res.on('data', function(chunk) {
                    chunkArray.push(chunk);
                });

                res.on('end', function() {
                    var result = Buffer.concat(chunkArray); // eslint-disable-line
                    if (res.headers['content-encoding'] === 'gzip') {
                        zlib.gunzip(result, function(error, resultUnzipped) {
                            if (error) {
                                deferred.reject(new RuntimeError('Error decompressing response.'));
                            } else {
                                deferred.resolve(decodeResponse(resultUnzipped, responseType));
                            }
                        });
                    } else {
                        deferred.resolve(decodeResponse(result, responseType));
                    }
                });
            }).on('error', function(e) {
                deferred.reject(new RequestErrorEvent());
            }).end();
    }

    var noXMLHttpRequest = typeof XMLHttpRequest === 'undefined';
    Resource._Implementations.loadWithXhr = function(url, responseType, method, data, headers, deferred, overrideMimeType) {
        var dataUriRegexResult = dataUriRegex.exec(url);
        if (dataUriRegexResult !== null) {
            deferred.resolve(decodeDataUri(dataUriRegexResult, responseType));
            return;
        }

        if (noXMLHttpRequest) {
            loadWithHttpRequest(url, responseType, method, data, headers, deferred, overrideMimeType);
            return;
        }

        var xhr = new XMLHttpRequest();

        if (TrustedServers.contains(url)) {
            xhr.withCredentials = true;
        }

        xhr.open(method, url, true);

        if (defined(overrideMimeType) && defined(xhr.overrideMimeType)) {
            xhr.overrideMimeType(overrideMimeType);
        }

        if (defined(headers)) {
            for (var key in headers) {
                if (headers.hasOwnProperty(key)) {
                    xhr.setRequestHeader(key, headers[key]);
                }
            }
        }

        if (defined(responseType)) {
            xhr.responseType = responseType;
        }

        // While non-standard, file protocol always returns a status of 0 on success
        var localFile = false;
        if (typeof url === 'string') {
            localFile = (url.indexOf('file://') === 0) || (typeof window !== 'undefined' && window.location.origin === 'file://');
        }

        xhr.onload = function() {
            if ((xhr.status < 200 || xhr.status >= 300) && !(localFile && xhr.status === 0)) {
                deferred.reject(new RequestErrorEvent(xhr.status, xhr.response, xhr.getAllResponseHeaders()));
                return;
            }

            var response = xhr.response;
            var browserResponseType = xhr.responseType;

            if (method === 'HEAD' || method === 'OPTIONS') {
                var responseHeaderString = xhr.getAllResponseHeaders();
                var splitHeaders = responseHeaderString.trim().split(/[\r\n]+/);

                var responseHeaders = {};
                splitHeaders.forEach(function (line) {
                    var parts = line.split(': ');
                    var header = parts.shift();
                    responseHeaders[header] = parts.join(': ');
                });

                deferred.resolve(responseHeaders);
                return;
            }

            //All modern browsers will go into either the first or second if block or last else block.
            //Other code paths support older browsers that either do not support the supplied responseType
            //or do not support the xhr.response property.
            if (xhr.status === 204) {
                // accept no content
                deferred.resolve();
            } else if (defined(response) && (!defined(responseType) || (browserResponseType === responseType))) {
                deferred.resolve(response);
            } else if ((responseType === 'json') && typeof response === 'string') {
                try {
                    deferred.resolve(JSON.parse(response));
                } catch (e) {
                    deferred.reject(e);
                }
            } else if ((browserResponseType === '' || browserResponseType === 'document') && defined(xhr.responseXML) && xhr.responseXML.hasChildNodes()) {
                deferred.resolve(xhr.responseXML);
            } else if ((browserResponseType === '' || browserResponseType === 'text') && defined(xhr.responseText)) {
                deferred.resolve(xhr.responseText);
            } else {
                deferred.reject(new RuntimeError('Invalid XMLHttpRequest response type.'));
            }
        };

        xhr.onerror = function(e) {
            deferred.reject(new RequestErrorEvent());
        };

        xhr.send(data);

        return xhr;
    };

    Resource._Implementations.loadAndExecuteScript = function(url, functionName, deferred) {
<<<<<<< HEAD
        var script = document.createElement('script');
        script.async = true;
        script.src = url;

        var head = document.getElementsByTagName('head')[0];
        script.onload = function() {
            script.onload = undefined;
            head.removeChild(script);
            deferred.resolve();
        };
        script.onerror = function(e) {
            deferred.reject(e);
        };

        head.appendChild(script);
=======
        return loadAndExecuteScript(url, functionName).otherwise(deferred.reject);
>>>>>>> eef97a78
    };

    /**
     * The default implementations
     *
     * @private
     */
    Resource._DefaultImplementations = {};
    Resource._DefaultImplementations.createImage = Resource._Implementations.createImage;
    Resource._DefaultImplementations.loadWithXhr = Resource._Implementations.loadWithXhr;
    Resource._DefaultImplementations.loadAndExecuteScript = Resource._Implementations.loadAndExecuteScript;

    /**
     * A resource instance initialized to the current browser location
     *
     * @type {Resource}
     * @constant
     */
    Resource.DEFAULT = freezeObject(new Resource({
        url: (typeof document === 'undefined') ? '' : document.location.href.split('?')[0]
    }));

    /**
     * A function that returns the value of the property.
     * @callback Resource~RetryCallback
     *
     * @param {Resource} [resource] The resource that failed to load.
     * @param {Error} [error] The error that occurred during the loading of the resource.
     * @returns {Boolean|Promise<Boolean>} If true or a promise that resolved to true, the resource will be retried. Otherwise the failure will be returned.
     */

    return Resource;
});<|MERGE_RESOLUTION|>--- conflicted
+++ resolved
@@ -1934,25 +1934,7 @@
     };
 
     Resource._Implementations.loadAndExecuteScript = function(url, functionName, deferred) {
-<<<<<<< HEAD
-        var script = document.createElement('script');
-        script.async = true;
-        script.src = url;
-
-        var head = document.getElementsByTagName('head')[0];
-        script.onload = function() {
-            script.onload = undefined;
-            head.removeChild(script);
-            deferred.resolve();
-        };
-        script.onerror = function(e) {
-            deferred.reject(e);
-        };
-
-        head.appendChild(script);
-=======
         return loadAndExecuteScript(url, functionName).otherwise(deferred.reject);
->>>>>>> eef97a78
     };
 
     /**
