--- conflicted
+++ resolved
@@ -219,16 +219,7 @@
     color.xyz = mix(color.xyz, material.diffuse, material.alpha);
 #endif
 
-<<<<<<< HEAD
-/*
-#ifdef ENABLE_VERTEX_LIGHTING
-    float diffuseIntensity = clamp(czm_getLambertDiffuse(czm_sunDirectionEC, normalize(v_normalEC)) * 0.9 + 0.3, 0.0, 1.0);
-    vec4 finalColor = vec4(color.rgb * diffuseIntensity, color.a);
-#elif defined(ENABLE_DAYNIGHT_SHADING)
-    float diffuseIntensity = clamp(czm_getLambertDiffuse(czm_sunDirectionEC, normalEC) * 5.0 + 0.3, 0.0, 1.0);
-=======
 #if defined(ENABLE_DAYNIGHT_SHADING) || defined(GROUND_ATMOSPHERE)
->>>>>>> 31de2345
     float cameraDist = length(czm_view[3]);
     float fadeOutDist = u_lightingFadeDistance.x;
     float fadeInDist = u_lightingFadeDistance.y;
@@ -245,20 +236,20 @@
 #else
     vec4 finalColor = color;
 #endif
-*/
 
 //#ifdef ENABLE_VERTEX_LIGHTING
     czm_material material;
     material.diffuse = color.rgb;
     material.alpha = color.a;
     material.normal = normalEC;
-    vec4 finalColor = czm_phong(normalize(-v_positionEC), material);
+    //vec4 finalColor = czm_phong(normalize(-v_positionEC), material);
+    finalColor = czm_phong(normalize(-v_positionEC), material);
 //#else
 //    vec4 finalColor = color;
 //#endif
 
-    gl_FragColor = finalColor;
-    return;
+    //gl_FragColor = finalColor;
+    //return;
 
 #ifdef ENABLE_CLIPPING_PLANES
     vec4 clippingPlanesEdgeColor = vec4(1.0);
@@ -271,19 +262,13 @@
     }
 #endif
 
-<<<<<<< HEAD
-#ifdef FOG
+#if defined(FOG) || defined(GROUND_ATMOSPHERE)
     const float fExposure = 1.3;
-    vec3 fogColor = v_mieColor + finalColor.rgb * v_rayleighColor;
+    vec3 fogColor = v_fogMieColor + finalColor.rgb * v_fogRayleighColor;
+    fogColor = vec3(1.0) - exp(-fExposure * fogColor);
+#endif
     // TODO: disable exposure if using HDR
     //fogColor = vec3(1.0) - exp(-fExposure * fogColor);
-=======
-#if defined(FOG) || defined(GROUND_ATMOSPHERE)
-    const float fExposure = 2.0;
-    vec3 fogColor = v_fogMieColor + finalColor.rgb * v_fogRayleighColor;
-    fogColor = vec3(1.0) - exp(-fExposure * fogColor);
-#endif
->>>>>>> 31de2345
 
 #ifdef FOG
 #if defined(ENABLE_VERTEX_LIGHTING) || defined(ENABLE_DAYNIGHT_SHADING) || defined(GROUND_ATMOSPHERE)
@@ -291,14 +276,9 @@
     fogColor *= darken;
 #endif
 
-<<<<<<< HEAD
     // TODO: Only use modified fog function if HDR
     const float modifier = 0.15;
-    gl_FragColor = vec4(czm_fog(v_distance, finalColor.rgb, fogColor, modifier), finalColor.a);
-#else
-    gl_FragColor = finalColor;
-=======
-    finalColor = vec4(czm_fog(v_distance, finalColor.rgb, fogColor), finalColor.a);
+    finalColor = vec4(czm_fog(v_distance, finalColor.rgb, fogColor, modifier), finalColor.a);
 #endif
 
 #ifdef GROUND_ATMOSPHERE
@@ -318,7 +298,6 @@
     groundAtmosphereColor = mix(groundAtmosphereColor, fogColor, sunlitAtmosphereIntensity);
 
     finalColor = vec4(mix(finalColor.rgb, groundAtmosphereColor, fade), finalColor.a);
->>>>>>> 31de2345
 #endif
 
     gl_FragColor = finalColor;
