--- conflicted
+++ resolved
@@ -1,163 +1,8 @@
-<<<<<<< HEAD
-import defaultValue from '../Core/defaultValue.js';
-import defer from '../Core/defer.js';
-import destroyObject from '../Core/destroyObject.js';
-import getStringFromTypedArray from '../Core/getStringFromTypedArray.js';
-import RuntimeError from '../Core/RuntimeError.js';
-
-    /**
-     * Represents content for a tile in a
-     * {@link https://github.com/CesiumGS/3d-tiles/tree/master/specification|3D Tiles} tileset whose
-     * content points to another 3D Tiles tileset.
-     * <p>
-     * Implements the {@link Cesium3DTileContent} interface.
-     * </p>
-     *
-     * @alias Tileset3DTileContent
-     * @constructor
-     *
-     * @private
-     */
-    function Tileset3DTileContent(tileset, tile, resource, arrayBuffer, byteOffset) {
-        this._tileset = tileset;
-        this._tile = tile;
-        this._resource = resource;
-        this._readyPromise = defer();
-
-        this.featurePropertiesDirty = false;
-
-        initialize(this, arrayBuffer, byteOffset);
-    }
-
-    Object.defineProperties(Tileset3DTileContent.prototype, {
-        featuresLength : {
-            get : function() {
-                return 0;
-            }
-        },
-
-        pointsLength : {
-            get : function() {
-                return 0;
-            }
-        },
-
-        trianglesLength : {
-            get : function() {
-                return 0;
-            }
-        },
-
-        geometryByteLength : {
-            get : function() {
-                return 0;
-            }
-        },
-
-        texturesByteLength : {
-            get : function() {
-                return 0;
-            }
-        },
-
-        batchTableByteLength : {
-            get : function() {
-                return 0;
-            }
-        },
-
-        innerContents : {
-            get : function() {
-                return undefined;
-            }
-        },
-
-        readyPromise : {
-            get : function() {
-                return this._readyPromise.promise;
-            }
-        },
-
-        tileset : {
-            get : function() {
-                return this._tileset;
-            }
-        },
-
-        tile : {
-            get : function() {
-                return this._tile;
-            }
-        },
-
-        url : {
-            get : function() {
-                return this._resource.getUrlComponent(true);
-            }
-        },
-
-        batchTable : {
-            get : function() {
-                return undefined;
-            }
-        }
-    });
-
-    function initialize(content, arrayBuffer, byteOffset) {
-        byteOffset = defaultValue(byteOffset, 0);
-        var uint8Array = new Uint8Array(arrayBuffer);
-        var jsonString = getStringFromTypedArray(uint8Array, byteOffset);
-        var tilesetJson;
-
-        try {
-            tilesetJson = JSON.parse(jsonString);
-        } catch (error) {
-            content._readyPromise.reject(new RuntimeError('Invalid tile content.'));
-            return;
-        }
-
-        content._tileset.loadTileset(content._resource, tilesetJson, content._tile);
-        content._readyPromise.resolve(content);
-    }
-
-    /**
-     * Part of the {@link Cesium3DTileContent} interface.  <code>Tileset3DTileContent</code>
-     * always returns <code>false</code> since a tile of this type does not have any features.
-     */
-    Tileset3DTileContent.prototype.hasProperty = function(batchId, name) {
-        return false;
-    };
-
-    /**
-     * Part of the {@link Cesium3DTileContent} interface.  <code>Tileset3DTileContent</code>
-     * always returns <code>undefined</code> since a tile of this type does not have any features.
-     */
-    Tileset3DTileContent.prototype.getFeature = function(batchId) {
-        return undefined;
-    };
-
-    Tileset3DTileContent.prototype.applyDebugSettings = function(enabled, color) {
-    };
-
-    Tileset3DTileContent.prototype.applyStyle = function(style) {
-    };
-
-    Tileset3DTileContent.prototype.update = function(tileset, frameState) {
-    };
-
-    Tileset3DTileContent.prototype.isDestroyed = function() {
-        return false;
-    };
-
-    Tileset3DTileContent.prototype.destroy = function() {
-        return destroyObject(this);
-    };
-=======
 import defaultValue from "../Core/defaultValue.js";
+import defer from "../Core/defer.js";
 import destroyObject from "../Core/destroyObject.js";
 import getStringFromTypedArray from "../Core/getStringFromTypedArray.js";
 import RuntimeError from "../Core/RuntimeError.js";
-import when from "../ThirdParty/when.js";
 
 /**
  * Represents content for a tile in a
@@ -182,7 +27,7 @@
   this._tileset = tileset;
   this._tile = tile;
   this._resource = resource;
-  this._readyPromise = when.defer();
+  this._readyPromise = defer();
 
   this.featurePropertiesDirty = false;
 
@@ -312,5 +157,4 @@
 Tileset3DTileContent.prototype.destroy = function () {
   return destroyObject(this);
 };
->>>>>>> 2fd0e8f7
 export default Tileset3DTileContent;