<<<<<<< HEAD
import ApproximateTerrainHeights from '../Core/ApproximateTerrainHeights.js';
import ComponentDatatype from '../Core/ComponentDatatype.js';
import defaultValue from '../Core/defaultValue.js';
import defer from '../Core/defer.js';
import defined from '../Core/defined.js';
import destroyObject from '../Core/destroyObject.js';
import DeveloperError from '../Core/DeveloperError.js';
import GeometryInstance from '../Core/GeometryInstance.js';
import GeometryInstanceAttribute from '../Core/GeometryInstanceAttribute.js';
import GroundPolylineGeometry from '../Core/GroundPolylineGeometry.js';
import DrawCommand from '../Renderer/DrawCommand.js';
import Pass from '../Renderer/Pass.js';
import RenderState from '../Renderer/RenderState.js';
import ShaderProgram from '../Renderer/ShaderProgram.js';
import ShaderSource from '../Renderer/ShaderSource.js';
import PolylineShadowVolumeFS from '../Shaders/PolylineShadowVolumeFS.js';
import PolylineShadowVolumeMorphFS from '../Shaders/PolylineShadowVolumeMorphFS.js';
import PolylineShadowVolumeMorphVS from '../Shaders/PolylineShadowVolumeMorphVS.js';
import PolylineShadowVolumeVS from '../Shaders/PolylineShadowVolumeVS.js';
import BlendingState from './BlendingState.js';
import ClassificationType from './ClassificationType.js';
import CullFace from './CullFace.js';
import PolylineColorAppearance from './PolylineColorAppearance.js';
import PolylineMaterialAppearance from './PolylineMaterialAppearance.js';
import Primitive from './Primitive.js';
import SceneMode from './SceneMode.js';
import StencilConstants from './StencilConstants.js';
import StencilFunction from './StencilFunction.js';
import StencilOperation from './StencilOperation.js';

    /**
     * A GroundPolylinePrimitive represents a polyline draped over the terrain or 3D Tiles in the {@link Scene}.
     * <p>
     * Only to be used with GeometryInstances containing {@link GroundPolylineGeometry}.
     * </p>
     *
     * @alias GroundPolylinePrimitive
     * @constructor
     *
     * @param {Object} [options] Object with the following properties:
     * @param {Array|GeometryInstance} [options.geometryInstances] GeometryInstances containing GroundPolylineGeometry
     * @param {Appearance} [options.appearance] The Appearance used to render the polyline. Defaults to a white color {@link Material} on a {@link PolylineMaterialAppearance}.
     * @param {Boolean} [options.show=true] Determines if this primitive will be shown.
     * @param {Boolean} [options.interleave=false] When <code>true</code>, geometry vertex attributes are interleaved, which can slightly improve rendering performance but increases load time.
     * @param {Boolean} [options.releaseGeometryInstances=true] When <code>true</code>, the primitive does not keep a reference to the input <code>geometryInstances</code> to save memory.
     * @param {Boolean} [options.allowPicking=true] When <code>true</code>, each geometry instance will only be pickable with {@link Scene#pick}.  When <code>false</code>, GPU memory is saved.
     * @param {Boolean} [options.asynchronous=true] Determines if the primitive will be created asynchronously or block until ready. If false initializeTerrainHeights() must be called first.
     * @param {ClassificationType} [options.classificationType=ClassificationType.BOTH] Determines whether terrain, 3D Tiles or both will be classified.
     * @param {Boolean} [options.debugShowBoundingVolume=false] For debugging only. Determines if this primitive's commands' bounding spheres are shown.
     * @param {Boolean} [options.debugShowShadowVolume=false] For debugging only. Determines if the shadow volume for each geometry in the primitive is drawn. Must be <code>true</code> on creation to have effect.
     *
     * @example
     * // 1. Draw a polyline on terrain with a basic color material
     *
     * var instance = new Cesium.GeometryInstance({
     *   geometry : new Cesium.GroundPolylineGeometry({
     *      positions : Cesium.Cartesian3.fromDegreesArray([
     *          -112.1340164450331, 36.05494287836128,
     *          -112.08821010582645, 36.097804071380715
     *      ]),
     *      width : 4.0
     *   }),
     *   id : 'object returned when this instance is picked and to get/set per-instance attributes'
     * });
     *
     * scene.groundPrimitives.add(new Cesium.GroundPolylinePrimitive({
     *   geometryInstances : instance,
     *   appearance : new Cesium.PolylineMaterialAppearance()
     * }));
     *
     * // 2. Draw a looped polyline on terrain with per-instance color and a distance display condition.
     * // Distance display conditions for polylines on terrain are based on an approximate terrain height
     * // instead of true terrain height.
     *
     * var instance = new Cesium.GeometryInstance({
     *   geometry : new Cesium.GroundPolylineGeometry({
     *      positions : Cesium.Cartesian3.fromDegreesArray([
     *          -112.1340164450331, 36.05494287836128,
     *          -112.08821010582645, 36.097804071380715,
     *          -112.13296079730024, 36.168769146801104
     *      ]),
     *      loop : true,
     *      width : 4.0
     *   }),
     *   attributes : {
     *      color : Cesium.ColorGeometryInstanceAttribute.fromColor(Cesium.Color.fromCssColorString('green').withAlpha(0.7)),
     *      distanceDisplayCondition : new Cesium.DistanceDisplayConditionGeometryInstanceAttribute(1000, 30000)
     *   },
     *   id : 'object returned when this instance is picked and to get/set per-instance attributes'
     * });
     *
     * scene.groundPrimitives.add(new Cesium.GroundPolylinePrimitive({
     *   geometryInstances : instance,
     *   appearance : new Cesium.PolylineColorAppearance()
     * }));
     */
    function GroundPolylinePrimitive(options) {
        options = defaultValue(options, defaultValue.EMPTY_OBJECT);

        /**
         * The geometry instances rendered with this primitive. This may
         * be <code>undefined</code> if <code>options.releaseGeometryInstances</code>
         * is <code>true</code> when the primitive is constructed.
         * <p>
         * Changing this property after the primitive is rendered has no effect.
         * </p>
         *
         * @readonly
         * @type {Array|GeometryInstance}
         *
         * @default undefined
         */
        this.geometryInstances = options.geometryInstances;
        this._hasPerInstanceColors = true;

        var appearance = options.appearance;
        if (!defined(appearance)) {
            appearance = new PolylineMaterialAppearance();
        }
        /**
         * The {@link Appearance} used to shade this primitive. Each geometry
         * instance is shaded with the same appearance.  Some appearances, like
         * {@link PolylineColorAppearance} allow giving each instance unique
         * properties.
         *
         * @type Appearance
         *
         * @default undefined
         */
        this.appearance = appearance;

        /**
         * Determines if the primitive will be shown.  This affects all geometry
         * instances in the primitive.
         *
         * @type {Boolean}
         *
         * @default true
         */
        this.show = defaultValue(options.show, true);

        /**
         * Determines whether terrain, 3D Tiles or both will be classified.
         *
         * @type {ClassificationType}
         *
         * @default ClassificationType.BOTH
         */
        this.classificationType = defaultValue(options.classificationType, ClassificationType.BOTH);

        /**
         * This property is for debugging only; it is not for production use nor is it optimized.
         * <p>
         * Draws the bounding sphere for each draw command in the primitive.
         * </p>
         *
         * @type {Boolean}
         *
         * @default false
         */
        this.debugShowBoundingVolume = defaultValue(options.debugShowBoundingVolume, false);

        // Shadow volume is shown by removing a discard in the shader, so this isn't toggleable.
        this._debugShowShadowVolume = defaultValue(options.debugShowShadowVolume, false);

        this._primitiveOptions = {
            geometryInstances : undefined,
            appearance : undefined,
            vertexCacheOptimize : false,
            interleave : defaultValue(options.interleave, false),
            releaseGeometryInstances : defaultValue(options.releaseGeometryInstances, true),
            allowPicking : defaultValue(options.allowPicking, true),
            asynchronous : defaultValue(options.asynchronous, true),
            compressVertices : false,
            _createShaderProgramFunction : undefined,
            _createCommandsFunction : undefined,
            _updateAndQueueCommandsFunction : undefined
        };

        // Used when inserting in an OrderedPrimitiveCollection
        this._zIndex = undefined;

        this._ready = false;
        this._readyPromise = defer();

        this._primitive = undefined;

        this._sp = undefined;
        this._sp2D = undefined;
        this._spMorph = undefined;

        this._renderState = getRenderState(false);
        this._renderState3DTiles = getRenderState(true);

        this._renderStateMorph = RenderState.fromCache({
            cull : {
                enabled : true,
                face : CullFace.FRONT // Geometry is "inverted," so cull front when materials on volume instead of on terrain (morph)
            },
            depthTest : {
                enabled : true
            },
            blending : BlendingState.ALPHA_BLEND,
            depthMask : false
        });
=======
import ApproximateTerrainHeights from "../Core/ApproximateTerrainHeights.js";
import ComponentDatatype from "../Core/ComponentDatatype.js";
import defaultValue from "../Core/defaultValue.js";
import defined from "../Core/defined.js";
import destroyObject from "../Core/destroyObject.js";
import DeveloperError from "../Core/DeveloperError.js";
import GeometryInstance from "../Core/GeometryInstance.js";
import GeometryInstanceAttribute from "../Core/GeometryInstanceAttribute.js";
import GroundPolylineGeometry from "../Core/GroundPolylineGeometry.js";
import DrawCommand from "../Renderer/DrawCommand.js";
import Pass from "../Renderer/Pass.js";
import RenderState from "../Renderer/RenderState.js";
import ShaderProgram from "../Renderer/ShaderProgram.js";
import ShaderSource from "../Renderer/ShaderSource.js";
import PolylineShadowVolumeFS from "../Shaders/PolylineShadowVolumeFS.js";
import PolylineShadowVolumeMorphFS from "../Shaders/PolylineShadowVolumeMorphFS.js";
import PolylineShadowVolumeMorphVS from "../Shaders/PolylineShadowVolumeMorphVS.js";
import PolylineShadowVolumeVS from "../Shaders/PolylineShadowVolumeVS.js";
import when from "../ThirdParty/when.js";
import BlendingState from "./BlendingState.js";
import ClassificationType from "./ClassificationType.js";
import CullFace from "./CullFace.js";
import PolylineColorAppearance from "./PolylineColorAppearance.js";
import PolylineMaterialAppearance from "./PolylineMaterialAppearance.js";
import Primitive from "./Primitive.js";
import SceneMode from "./SceneMode.js";
import StencilConstants from "./StencilConstants.js";
import StencilFunction from "./StencilFunction.js";
import StencilOperation from "./StencilOperation.js";

/**
 * A GroundPolylinePrimitive represents a polyline draped over the terrain or 3D Tiles in the {@link Scene}.
 * <p>
 * Only to be used with GeometryInstances containing {@link GroundPolylineGeometry}.
 * </p>
 *
 * @alias GroundPolylinePrimitive
 * @constructor
 *
 * @param {Object} [options] Object with the following properties:
 * @param {Array|GeometryInstance} [options.geometryInstances] GeometryInstances containing GroundPolylineGeometry
 * @param {Appearance} [options.appearance] The Appearance used to render the polyline. Defaults to a white color {@link Material} on a {@link PolylineMaterialAppearance}.
 * @param {Boolean} [options.show=true] Determines if this primitive will be shown.
 * @param {Boolean} [options.interleave=false] When <code>true</code>, geometry vertex attributes are interleaved, which can slightly improve rendering performance but increases load time.
 * @param {Boolean} [options.releaseGeometryInstances=true] When <code>true</code>, the primitive does not keep a reference to the input <code>geometryInstances</code> to save memory.
 * @param {Boolean} [options.allowPicking=true] When <code>true</code>, each geometry instance will only be pickable with {@link Scene#pick}.  When <code>false</code>, GPU memory is saved.
 * @param {Boolean} [options.asynchronous=true] Determines if the primitive will be created asynchronously or block until ready. If false initializeTerrainHeights() must be called first.
 * @param {ClassificationType} [options.classificationType=ClassificationType.BOTH] Determines whether terrain, 3D Tiles or both will be classified.
 * @param {Boolean} [options.debugShowBoundingVolume=false] For debugging only. Determines if this primitive's commands' bounding spheres are shown.
 * @param {Boolean} [options.debugShowShadowVolume=false] For debugging only. Determines if the shadow volume for each geometry in the primitive is drawn. Must be <code>true</code> on creation to have effect.
 *
 * @example
 * // 1. Draw a polyline on terrain with a basic color material
 *
 * var instance = new Cesium.GeometryInstance({
 *   geometry : new Cesium.GroundPolylineGeometry({
 *      positions : Cesium.Cartesian3.fromDegreesArray([
 *          -112.1340164450331, 36.05494287836128,
 *          -112.08821010582645, 36.097804071380715
 *      ]),
 *      width : 4.0
 *   }),
 *   id : 'object returned when this instance is picked and to get/set per-instance attributes'
 * });
 *
 * scene.groundPrimitives.add(new Cesium.GroundPolylinePrimitive({
 *   geometryInstances : instance,
 *   appearance : new Cesium.PolylineMaterialAppearance()
 * }));
 *
 * // 2. Draw a looped polyline on terrain with per-instance color and a distance display condition.
 * // Distance display conditions for polylines on terrain are based on an approximate terrain height
 * // instead of true terrain height.
 *
 * var instance = new Cesium.GeometryInstance({
 *   geometry : new Cesium.GroundPolylineGeometry({
 *      positions : Cesium.Cartesian3.fromDegreesArray([
 *          -112.1340164450331, 36.05494287836128,
 *          -112.08821010582645, 36.097804071380715,
 *          -112.13296079730024, 36.168769146801104
 *      ]),
 *      loop : true,
 *      width : 4.0
 *   }),
 *   attributes : {
 *      color : Cesium.ColorGeometryInstanceAttribute.fromColor(Cesium.Color.fromCssColorString('green').withAlpha(0.7)),
 *      distanceDisplayCondition : new Cesium.DistanceDisplayConditionGeometryInstanceAttribute(1000, 30000)
 *   },
 *   id : 'object returned when this instance is picked and to get/set per-instance attributes'
 * });
 *
 * scene.groundPrimitives.add(new Cesium.GroundPolylinePrimitive({
 *   geometryInstances : instance,
 *   appearance : new Cesium.PolylineColorAppearance()
 * }));
 */
function GroundPolylinePrimitive(options) {
  options = defaultValue(options, defaultValue.EMPTY_OBJECT);

  /**
   * The geometry instances rendered with this primitive. This may
   * be <code>undefined</code> if <code>options.releaseGeometryInstances</code>
   * is <code>true</code> when the primitive is constructed.
   * <p>
   * Changing this property after the primitive is rendered has no effect.
   * </p>
   *
   * @readonly
   * @type {Array|GeometryInstance}
   *
   * @default undefined
   */
  this.geometryInstances = options.geometryInstances;
  this._hasPerInstanceColors = true;

  var appearance = options.appearance;
  if (!defined(appearance)) {
    appearance = new PolylineMaterialAppearance();
  }
  /**
   * The {@link Appearance} used to shade this primitive. Each geometry
   * instance is shaded with the same appearance.  Some appearances, like
   * {@link PolylineColorAppearance} allow giving each instance unique
   * properties.
   *
   * @type Appearance
   *
   * @default undefined
   */
  this.appearance = appearance;

  /**
   * Determines if the primitive will be shown.  This affects all geometry
   * instances in the primitive.
   *
   * @type {Boolean}
   *
   * @default true
   */
  this.show = defaultValue(options.show, true);

  /**
   * Determines whether terrain, 3D Tiles or both will be classified.
   *
   * @type {ClassificationType}
   *
   * @default ClassificationType.BOTH
   */
  this.classificationType = defaultValue(
    options.classificationType,
    ClassificationType.BOTH
  );

  /**
   * This property is for debugging only; it is not for production use nor is it optimized.
   * <p>
   * Draws the bounding sphere for each draw command in the primitive.
   * </p>
   *
   * @type {Boolean}
   *
   * @default false
   */
  this.debugShowBoundingVolume = defaultValue(
    options.debugShowBoundingVolume,
    false
  );

  // Shadow volume is shown by removing a discard in the shader, so this isn't toggleable.
  this._debugShowShadowVolume = defaultValue(
    options.debugShowShadowVolume,
    false
  );

  this._primitiveOptions = {
    geometryInstances: undefined,
    appearance: undefined,
    vertexCacheOptimize: false,
    interleave: defaultValue(options.interleave, false),
    releaseGeometryInstances: defaultValue(
      options.releaseGeometryInstances,
      true
    ),
    allowPicking: defaultValue(options.allowPicking, true),
    asynchronous: defaultValue(options.asynchronous, true),
    compressVertices: false,
    _createShaderProgramFunction: undefined,
    _createCommandsFunction: undefined,
    _updateAndQueueCommandsFunction: undefined,
  };

  // Used when inserting in an OrderedPrimitiveCollection
  this._zIndex = undefined;

  this._ready = false;
  this._readyPromise = when.defer();

  this._primitive = undefined;

  this._sp = undefined;
  this._sp2D = undefined;
  this._spMorph = undefined;

  this._renderState = getRenderState(false);
  this._renderState3DTiles = getRenderState(true);

  this._renderStateMorph = RenderState.fromCache({
    cull: {
      enabled: true,
      face: CullFace.FRONT, // Geometry is "inverted," so cull front when materials on volume instead of on terrain (morph)
    },
    depthTest: {
      enabled: true,
    },
    blending: BlendingState.ALPHA_BLEND,
    depthMask: false,
  });
}

Object.defineProperties(GroundPolylinePrimitive.prototype, {
  /**
   * Determines if geometry vertex attributes are interleaved, which can slightly improve rendering performance.
   *
   * @memberof GroundPolylinePrimitive.prototype
   *
   * @type {Boolean}
   * @readonly
   *
   * @default false
   */
  interleave: {
    get: function () {
      return this._primitiveOptions.interleave;
    },
  },

  /**
   * When <code>true</code>, the primitive does not keep a reference to the input <code>geometryInstances</code> to save memory.
   *
   * @memberof GroundPolylinePrimitive.prototype
   *
   * @type {Boolean}
   * @readonly
   *
   * @default true
   */
  releaseGeometryInstances: {
    get: function () {
      return this._primitiveOptions.releaseGeometryInstances;
    },
  },

  /**
   * When <code>true</code>, each geometry instance will only be pickable with {@link Scene#pick}.  When <code>false</code>, GPU memory is saved.
   *
   * @memberof GroundPolylinePrimitive.prototype
   *
   * @type {Boolean}
   * @readonly
   *
   * @default true
   */
  allowPicking: {
    get: function () {
      return this._primitiveOptions.allowPicking;
    },
  },

  /**
   * Determines if the geometry instances will be created and batched on a web worker.
   *
   * @memberof GroundPolylinePrimitive.prototype
   *
   * @type {Boolean}
   * @readonly
   *
   * @default true
   */
  asynchronous: {
    get: function () {
      return this._primitiveOptions.asynchronous;
    },
  },

  /**
   * Determines if the primitive is complete and ready to render.  If this property is
   * true, the primitive will be rendered the next time that {@link GroundPolylinePrimitive#update}
   * is called.
   *
   * @memberof GroundPolylinePrimitive.prototype
   *
   * @type {Boolean}
   * @readonly
   */
  ready: {
    get: function () {
      return this._ready;
    },
  },

  /**
   * Gets a promise that resolves when the primitive is ready to render.
   * @memberof GroundPolylinePrimitive.prototype
   * @type {Promise.<GroundPolylinePrimitive>}
   * @readonly
   */
  readyPromise: {
    get: function () {
      return this._readyPromise.promise;
    },
  },

  /**
   * This property is for debugging only; it is not for production use nor is it optimized.
   * <p>
   * If true, draws the shadow volume for each geometry in the primitive.
   * </p>
   *
   * @memberof GroundPolylinePrimitive.prototype
   *
   * @type {Boolean}
   * @readonly
   *
   * @default false
   */
  debugShowShadowVolume: {
    get: function () {
      return this._debugShowShadowVolume;
    },
  },
});

/**
 * Initializes the minimum and maximum terrain heights. This only needs to be called if you are creating the
 * GroundPolylinePrimitive synchronously.
 *
 * @returns {Promise} A promise that will resolve once the terrain heights have been loaded.
 */
GroundPolylinePrimitive.initializeTerrainHeights = function () {
  return ApproximateTerrainHeights.initialize();
};

function createShaderProgram(groundPolylinePrimitive, frameState, appearance) {
  var context = frameState.context;
  var primitive = groundPolylinePrimitive._primitive;
  var attributeLocations = primitive._attributeLocations;

  var vs = primitive._batchTable.getVertexShaderCallback()(
    PolylineShadowVolumeVS
  );
  vs = Primitive._appendShowToShader(primitive, vs);
  vs = Primitive._appendDistanceDisplayConditionToShader(primitive, vs);
  vs = Primitive._modifyShaderPosition(
    groundPolylinePrimitive,
    vs,
    frameState.scene3DOnly
  );

  var vsMorph = primitive._batchTable.getVertexShaderCallback()(
    PolylineShadowVolumeMorphVS
  );
  vsMorph = Primitive._appendShowToShader(primitive, vsMorph);
  vsMorph = Primitive._appendDistanceDisplayConditionToShader(
    primitive,
    vsMorph
  );
  vsMorph = Primitive._modifyShaderPosition(
    groundPolylinePrimitive,
    vsMorph,
    frameState.scene3DOnly
  );

  // Access pick color from fragment shader.
  // Helps with varying budget.
  var fs = primitive._batchTable.getVertexShaderCallback()(
    PolylineShadowVolumeFS
  );

  var vsDefines = [
    "GLOBE_MINIMUM_ALTITUDE " +
      frameState.mapProjection.ellipsoid.minimumRadius.toFixed(1),
  ];
  var colorDefine = "";
  var materialShaderSource = "";
  if (defined(appearance.material)) {
    materialShaderSource = defined(appearance.material)
      ? appearance.material.shaderSource
      : "";

    // Check for use of v_width and v_polylineAngle in material shader
    // to determine whether these varyings should be active in the vertex shader.
    if (
      materialShaderSource.search(/varying\s+float\s+v_polylineAngle;/g) !== -1
    ) {
      vsDefines.push("ANGLE_VARYING");
>>>>>>> 2fd0e8f7
    }
    if (materialShaderSource.search(/varying\s+float\s+v_width;/g) !== -1) {
      vsDefines.push("WIDTH_VARYING");
    }
  } else {
    colorDefine = "PER_INSTANCE_COLOR";
  }

  vsDefines.push(colorDefine);
  var fsDefines = groundPolylinePrimitive.debugShowShadowVolume
    ? ["DEBUG_SHOW_VOLUME", colorDefine]
    : [colorDefine];

  var vsColor3D = new ShaderSource({
    defines: vsDefines,
    sources: [vs],
  });
  var fsColor3D = new ShaderSource({
    defines: fsDefines,
    sources: [materialShaderSource, fs],
  });
  groundPolylinePrimitive._sp = ShaderProgram.replaceCache({
    context: context,
    shaderProgram: primitive._sp,
    vertexShaderSource: vsColor3D,
    fragmentShaderSource: fsColor3D,
    attributeLocations: attributeLocations,
  });

  // Derive 2D/CV
  var colorProgram2D = context.shaderCache.getDerivedShaderProgram(
    groundPolylinePrimitive._sp,
    "2dColor"
  );
  if (!defined(colorProgram2D)) {
    var vsColor2D = new ShaderSource({
      defines: vsDefines.concat(["COLUMBUS_VIEW_2D"]),
      sources: [vs],
    });
    colorProgram2D = context.shaderCache.createDerivedShaderProgram(
      groundPolylinePrimitive._sp,
      "2dColor",
      {
        context: context,
        shaderProgram: groundPolylinePrimitive._sp2D,
        vertexShaderSource: vsColor2D,
        fragmentShaderSource: fsColor3D,
        attributeLocations: attributeLocations,
      }
    );
  }
  groundPolylinePrimitive._sp2D = colorProgram2D;

  // Derive Morph
  var colorProgramMorph = context.shaderCache.getDerivedShaderProgram(
    groundPolylinePrimitive._sp,
    "MorphColor"
  );
  if (!defined(colorProgramMorph)) {
    var vsColorMorph = new ShaderSource({
      defines: vsDefines.concat([
        "MAX_TERRAIN_HEIGHT " +
          ApproximateTerrainHeights._defaultMaxTerrainHeight.toFixed(1),
      ]),
      sources: [vsMorph],
    });

    fs = primitive._batchTable.getVertexShaderCallback()(
      PolylineShadowVolumeMorphFS
    );
    var fsColorMorph = new ShaderSource({
      defines: fsDefines,
      sources: [materialShaderSource, fs],
    });
    colorProgramMorph = context.shaderCache.createDerivedShaderProgram(
      groundPolylinePrimitive._sp,
      "MorphColor",
      {
        context: context,
        shaderProgram: groundPolylinePrimitive._spMorph,
        vertexShaderSource: vsColorMorph,
        fragmentShaderSource: fsColorMorph,
        attributeLocations: attributeLocations,
      }
    );
  }
  groundPolylinePrimitive._spMorph = colorProgramMorph;
}

function getRenderState(mask3DTiles) {
  return RenderState.fromCache({
    cull: {
      enabled: true, // prevent double-draw. Geometry is "inverted" (reversed winding order) so we're drawing backfaces.
    },
    blending: BlendingState.ALPHA_BLEND,
    depthMask: false,
    stencilTest: {
      enabled: mask3DTiles,
      frontFunction: StencilFunction.EQUAL,
      frontOperation: {
        fail: StencilOperation.KEEP,
        zFail: StencilOperation.KEEP,
        zPass: StencilOperation.KEEP,
      },
      backFunction: StencilFunction.EQUAL,
      backOperation: {
        fail: StencilOperation.KEEP,
        zFail: StencilOperation.KEEP,
        zPass: StencilOperation.KEEP,
      },
      reference: StencilConstants.CESIUM_3D_TILE_MASK,
      mask: StencilConstants.CESIUM_3D_TILE_MASK,
    },
  });
}

function createCommands(
  groundPolylinePrimitive,
  appearance,
  material,
  translucent,
  colorCommands,
  pickCommands
) {
  var primitive = groundPolylinePrimitive._primitive;
  var length = primitive._va.length;
  colorCommands.length = length;
  pickCommands.length = length;

  var isPolylineColorAppearance = appearance instanceof PolylineColorAppearance;

  var materialUniforms = isPolylineColorAppearance ? {} : material._uniforms;
  var uniformMap = primitive._batchTable.getUniformMapCallback()(
    materialUniforms
  );

  for (var i = 0; i < length; i++) {
    var vertexArray = primitive._va[i];

    var command = colorCommands[i];
    if (!defined(command)) {
      command = colorCommands[i] = new DrawCommand({
        owner: groundPolylinePrimitive,
        primitiveType: primitive._primitiveType,
      });
    }

    command.vertexArray = vertexArray;
    command.renderState = groundPolylinePrimitive._renderState;
    command.shaderProgram = groundPolylinePrimitive._sp;
    command.uniformMap = uniformMap;
    command.pass = Pass.TERRAIN_CLASSIFICATION;
    command.pickId = "czm_batchTable_pickColor(v_endPlaneNormalEcAndBatchId.w)";

    var derivedTilesetCommand = DrawCommand.shallowClone(
      command,
      command.derivedCommands.tileset
    );
    derivedTilesetCommand.renderState =
      groundPolylinePrimitive._renderState3DTiles;
    derivedTilesetCommand.pass = Pass.CESIUM_3D_TILE_CLASSIFICATION;
    command.derivedCommands.tileset = derivedTilesetCommand;

    // derive for 2D
    var derived2DCommand = DrawCommand.shallowClone(
      command,
      command.derivedCommands.color2D
    );
    derived2DCommand.shaderProgram = groundPolylinePrimitive._sp2D;
    command.derivedCommands.color2D = derived2DCommand;

    var derived2DTilesetCommand = DrawCommand.shallowClone(
      derivedTilesetCommand,
      derivedTilesetCommand.derivedCommands.color2D
    );
    derived2DTilesetCommand.shaderProgram = groundPolylinePrimitive._sp2D;
    derivedTilesetCommand.derivedCommands.color2D = derived2DTilesetCommand;

    // derive for Morph
    var derivedMorphCommand = DrawCommand.shallowClone(
      command,
      command.derivedCommands.colorMorph
    );
    derivedMorphCommand.renderState = groundPolylinePrimitive._renderStateMorph;
    derivedMorphCommand.shaderProgram = groundPolylinePrimitive._spMorph;
    derivedMorphCommand.pickId = "czm_batchTable_pickColor(v_batchId)";
    command.derivedCommands.colorMorph = derivedMorphCommand;
  }
}

function updateAndQueueCommand(
  groundPolylinePrimitive,
  command,
  frameState,
  modelMatrix,
  cull,
  boundingVolume,
  debugShowBoundingVolume
) {
  // Use derived appearance command for morph and 2D
  if (frameState.mode === SceneMode.MORPHING) {
    command = command.derivedCommands.colorMorph;
  } else if (frameState.mode !== SceneMode.SCENE3D) {
    command = command.derivedCommands.color2D;
  }
  command.modelMatrix = modelMatrix;
  command.boundingVolume = boundingVolume;
  command.cull = cull;
  command.debugShowBoundingVolume = debugShowBoundingVolume;

  frameState.commandList.push(command);
}

function updateAndQueueCommands(
  groundPolylinePrimitive,
  frameState,
  colorCommands,
  pickCommands,
  modelMatrix,
  cull,
  debugShowBoundingVolume
) {
  var primitive = groundPolylinePrimitive._primitive;

  Primitive._updateBoundingVolumes(primitive, frameState, modelMatrix); // Expected to be identity - GroundPrimitives don't support other model matrices

  var boundingSpheres;
  if (frameState.mode === SceneMode.SCENE3D) {
    boundingSpheres = primitive._boundingSphereWC;
  } else if (frameState.mode === SceneMode.COLUMBUS_VIEW) {
    boundingSpheres = primitive._boundingSphereCV;
  } else if (
    frameState.mode === SceneMode.SCENE2D &&
    defined(primitive._boundingSphere2D)
  ) {
    boundingSpheres = primitive._boundingSphere2D;
  } else if (defined(primitive._boundingSphereMorph)) {
    boundingSpheres = primitive._boundingSphereMorph;
  }

  var morphing = frameState.mode === SceneMode.MORPHING;
  var classificationType = groundPolylinePrimitive.classificationType;
  var queueTerrainCommands =
    classificationType !== ClassificationType.CESIUM_3D_TILE;
  var queue3DTilesCommands =
    classificationType !== ClassificationType.TERRAIN && !morphing;

  var command;
  var passes = frameState.passes;
  if (passes.render || (passes.pick && primitive.allowPicking)) {
    var colorLength = colorCommands.length;
    for (var j = 0; j < colorLength; ++j) {
      var boundingVolume = boundingSpheres[j];
      if (queueTerrainCommands) {
        command = colorCommands[j];
        updateAndQueueCommand(
          groundPolylinePrimitive,
          command,
          frameState,
          modelMatrix,
          cull,
          boundingVolume,
          debugShowBoundingVolume
        );
      }
      if (queue3DTilesCommands) {
        command = colorCommands[j].derivedCommands.tileset;
        updateAndQueueCommand(
          groundPolylinePrimitive,
          command,
          frameState,
          modelMatrix,
          cull,
          boundingVolume,
          debugShowBoundingVolume
        );
      }
    }
  }
}

/**
 * Called when {@link Viewer} or {@link CesiumWidget} render the scene to
 * get the draw commands needed to render this primitive.
 * <p>
 * Do not call this function directly.  This is documented just to
 * list the exceptions that may be propagated when the scene is rendered:
 * </p>
 *
 * @exception {DeveloperError} For synchronous GroundPolylinePrimitives, you must call GroundPolylinePrimitives.initializeTerrainHeights() and wait for the returned promise to resolve.
 * @exception {DeveloperError} All GeometryInstances must have color attributes to use PolylineColorAppearance with GroundPolylinePrimitive.
 */
GroundPolylinePrimitive.prototype.update = function (frameState) {
  if (!defined(this._primitive) && !defined(this.geometryInstances)) {
    return;
  }

  if (!ApproximateTerrainHeights.initialized) {
    //>>includeStart('debug', pragmas.debug);
    if (!this.asynchronous) {
      throw new DeveloperError(
        "For synchronous GroundPolylinePrimitives, you must call GroundPolylinePrimitives.initializeTerrainHeights() and wait for the returned promise to resolve."
      );
    }
    //>>includeEnd('debug');

    GroundPolylinePrimitive.initializeTerrainHeights();
    return;
  }

  var i;

  var that = this;
  var primitiveOptions = this._primitiveOptions;
  if (!defined(this._primitive)) {
    var geometryInstances = Array.isArray(this.geometryInstances)
      ? this.geometryInstances
      : [this.geometryInstances];
    var geometryInstancesLength = geometryInstances.length;
    var groundInstances = new Array(geometryInstancesLength);

    var attributes;

    // Check if each instance has a color attribute.
    for (i = 0; i < geometryInstancesLength; ++i) {
      attributes = geometryInstances[i].attributes;
      if (!defined(attributes) || !defined(attributes.color)) {
        this._hasPerInstanceColors = false;
        break;
      }
    }

    for (i = 0; i < geometryInstancesLength; ++i) {
      var geometryInstance = geometryInstances[i];
      attributes = {};
      var instanceAttributes = geometryInstance.attributes;
      for (var attributeKey in instanceAttributes) {
        if (instanceAttributes.hasOwnProperty(attributeKey)) {
          attributes[attributeKey] = instanceAttributes[attributeKey];
        }
      }

      // Automatically create line width attribute if not already given
      if (!defined(attributes.width)) {
        attributes.width = new GeometryInstanceAttribute({
          componentDatatype: ComponentDatatype.UNSIGNED_BYTE,
          componentsPerAttribute: 1.0,
          value: [geometryInstance.geometry.width],
        });
      }

      // Update each geometry for framestate.scene3DOnly = true and projection
      geometryInstance.geometry._scene3DOnly = frameState.scene3DOnly;
      GroundPolylineGeometry.setProjectionAndEllipsoid(
        geometryInstance.geometry,
        frameState.mapProjection
      );

      groundInstances[i] = new GeometryInstance({
        geometry: geometryInstance.geometry,
        attributes: attributes,
        id: geometryInstance.id,
        pickPrimitive: that,
      });
    }

    primitiveOptions.geometryInstances = groundInstances;
    primitiveOptions.appearance = this.appearance;

    primitiveOptions._createShaderProgramFunction = function (
      primitive,
      frameState,
      appearance
    ) {
      createShaderProgram(that, frameState, appearance);
    };
    primitiveOptions._createCommandsFunction = function (
      primitive,
      appearance,
      material,
      translucent,
      twoPasses,
      colorCommands,
      pickCommands
    ) {
      createCommands(
        that,
        appearance,
        material,
        translucent,
        colorCommands,
        pickCommands
      );
    };
    primitiveOptions._updateAndQueueCommandsFunction = function (
      primitive,
      frameState,
      colorCommands,
      pickCommands,
      modelMatrix,
      cull,
      debugShowBoundingVolume,
      twoPasses
    ) {
      updateAndQueueCommands(
        that,
        frameState,
        colorCommands,
        pickCommands,
        modelMatrix,
        cull,
        debugShowBoundingVolume
      );
    };

    this._primitive = new Primitive(primitiveOptions);
    this._primitive.readyPromise.then(function (primitive) {
      that._ready = true;

      if (that.releaseGeometryInstances) {
        that.geometryInstances = undefined;
      }

      var error = primitive._error;
      if (!defined(error)) {
        that._readyPromise.resolve(that);
      } else {
        that._readyPromise.reject(error);
      }
    });
  }

  if (
    this.appearance instanceof PolylineColorAppearance &&
    !this._hasPerInstanceColors
  ) {
    throw new DeveloperError(
      "All GeometryInstances must have color attributes to use PolylineColorAppearance with GroundPolylinePrimitive."
    );
  }

  this._primitive.appearance = this.appearance;
  this._primitive.show = this.show;
  this._primitive.debugShowBoundingVolume = this.debugShowBoundingVolume;
  this._primitive.update(frameState);
};

/**
 * Returns the modifiable per-instance attributes for a {@link GeometryInstance}.
 *
 * @param {*} id The id of the {@link GeometryInstance}.
 * @returns {Object} The typed array in the attribute's format or undefined if the is no instance with id.
 *
 * @exception {DeveloperError} must call update before calling getGeometryInstanceAttributes.
 *
 * @example
 * var attributes = primitive.getGeometryInstanceAttributes('an id');
 * attributes.color = Cesium.ColorGeometryInstanceAttribute.toValue(Cesium.Color.AQUA);
 * attributes.show = Cesium.ShowGeometryInstanceAttribute.toValue(true);
 */
GroundPolylinePrimitive.prototype.getGeometryInstanceAttributes = function (
  id
) {
  //>>includeStart('debug', pragmas.debug);
  if (!defined(this._primitive)) {
    throw new DeveloperError(
      "must call update before calling getGeometryInstanceAttributes"
    );
  }
  //>>includeEnd('debug');
  return this._primitive.getGeometryInstanceAttributes(id);
};

/**
 * Checks if the given Scene supports GroundPolylinePrimitives.
 * GroundPolylinePrimitives require support for the WEBGL_depth_texture extension.
 *
 * @param {Scene} scene The current scene.
 * @returns {Boolean} Whether or not the current scene supports GroundPolylinePrimitives.
 */
GroundPolylinePrimitive.isSupported = function (scene) {
  return scene.frameState.context.depthTexture;
};

/**
 * Returns true if this object was destroyed; otherwise, false.
 * <p>
 * If this object was destroyed, it should not be used; calling any function other than
 * <code>isDestroyed</code> will result in a {@link DeveloperError} exception.
 * </p>
 *
 * @returns {Boolean} <code>true</code> if this object was destroyed; otherwise, <code>false</code>.
 *
 * @see GroundPolylinePrimitive#destroy
 */
GroundPolylinePrimitive.prototype.isDestroyed = function () {
  return false;
};

/**
 * Destroys the WebGL resources held by this object.  Destroying an object allows for deterministic
 * release of WebGL resources, instead of relying on the garbage collector to destroy this object.
 * <p>
 * Once an object is destroyed, it should not be used; calling any function other than
 * <code>isDestroyed</code> will result in a {@link DeveloperError} exception.  Therefore,
 * assign the return value (<code>undefined</code>) to the object as done in the example.
 * </p>
 *
 * @exception {DeveloperError} This object was destroyed, i.e., destroy() was called.
 *
 * @example
 * e = e && e.destroy();
 *
 * @see GroundPolylinePrimitive#isDestroyed
 */
GroundPolylinePrimitive.prototype.destroy = function () {
  this._primitive = this._primitive && this._primitive.destroy();
  this._sp = this._sp && this._sp.destroy();

  // Derived programs, destroyed above if they existed.
  this._sp2D = undefined;
  this._spMorph = undefined;

  return destroyObject(this);
};
export default GroundPolylinePrimitive;<|MERGE_RESOLUTION|>--- conflicted
+++ resolved
@@ -1,213 +1,7 @@
-<<<<<<< HEAD
-import ApproximateTerrainHeights from '../Core/ApproximateTerrainHeights.js';
-import ComponentDatatype from '../Core/ComponentDatatype.js';
-import defaultValue from '../Core/defaultValue.js';
-import defer from '../Core/defer.js';
-import defined from '../Core/defined.js';
-import destroyObject from '../Core/destroyObject.js';
-import DeveloperError from '../Core/DeveloperError.js';
-import GeometryInstance from '../Core/GeometryInstance.js';
-import GeometryInstanceAttribute from '../Core/GeometryInstanceAttribute.js';
-import GroundPolylineGeometry from '../Core/GroundPolylineGeometry.js';
-import DrawCommand from '../Renderer/DrawCommand.js';
-import Pass from '../Renderer/Pass.js';
-import RenderState from '../Renderer/RenderState.js';
-import ShaderProgram from '../Renderer/ShaderProgram.js';
-import ShaderSource from '../Renderer/ShaderSource.js';
-import PolylineShadowVolumeFS from '../Shaders/PolylineShadowVolumeFS.js';
-import PolylineShadowVolumeMorphFS from '../Shaders/PolylineShadowVolumeMorphFS.js';
-import PolylineShadowVolumeMorphVS from '../Shaders/PolylineShadowVolumeMorphVS.js';
-import PolylineShadowVolumeVS from '../Shaders/PolylineShadowVolumeVS.js';
-import BlendingState from './BlendingState.js';
-import ClassificationType from './ClassificationType.js';
-import CullFace from './CullFace.js';
-import PolylineColorAppearance from './PolylineColorAppearance.js';
-import PolylineMaterialAppearance from './PolylineMaterialAppearance.js';
-import Primitive from './Primitive.js';
-import SceneMode from './SceneMode.js';
-import StencilConstants from './StencilConstants.js';
-import StencilFunction from './StencilFunction.js';
-import StencilOperation from './StencilOperation.js';
-
-    /**
-     * A GroundPolylinePrimitive represents a polyline draped over the terrain or 3D Tiles in the {@link Scene}.
-     * <p>
-     * Only to be used with GeometryInstances containing {@link GroundPolylineGeometry}.
-     * </p>
-     *
-     * @alias GroundPolylinePrimitive
-     * @constructor
-     *
-     * @param {Object} [options] Object with the following properties:
-     * @param {Array|GeometryInstance} [options.geometryInstances] GeometryInstances containing GroundPolylineGeometry
-     * @param {Appearance} [options.appearance] The Appearance used to render the polyline. Defaults to a white color {@link Material} on a {@link PolylineMaterialAppearance}.
-     * @param {Boolean} [options.show=true] Determines if this primitive will be shown.
-     * @param {Boolean} [options.interleave=false] When <code>true</code>, geometry vertex attributes are interleaved, which can slightly improve rendering performance but increases load time.
-     * @param {Boolean} [options.releaseGeometryInstances=true] When <code>true</code>, the primitive does not keep a reference to the input <code>geometryInstances</code> to save memory.
-     * @param {Boolean} [options.allowPicking=true] When <code>true</code>, each geometry instance will only be pickable with {@link Scene#pick}.  When <code>false</code>, GPU memory is saved.
-     * @param {Boolean} [options.asynchronous=true] Determines if the primitive will be created asynchronously or block until ready. If false initializeTerrainHeights() must be called first.
-     * @param {ClassificationType} [options.classificationType=ClassificationType.BOTH] Determines whether terrain, 3D Tiles or both will be classified.
-     * @param {Boolean} [options.debugShowBoundingVolume=false] For debugging only. Determines if this primitive's commands' bounding spheres are shown.
-     * @param {Boolean} [options.debugShowShadowVolume=false] For debugging only. Determines if the shadow volume for each geometry in the primitive is drawn. Must be <code>true</code> on creation to have effect.
-     *
-     * @example
-     * // 1. Draw a polyline on terrain with a basic color material
-     *
-     * var instance = new Cesium.GeometryInstance({
-     *   geometry : new Cesium.GroundPolylineGeometry({
-     *      positions : Cesium.Cartesian3.fromDegreesArray([
-     *          -112.1340164450331, 36.05494287836128,
-     *          -112.08821010582645, 36.097804071380715
-     *      ]),
-     *      width : 4.0
-     *   }),
-     *   id : 'object returned when this instance is picked and to get/set per-instance attributes'
-     * });
-     *
-     * scene.groundPrimitives.add(new Cesium.GroundPolylinePrimitive({
-     *   geometryInstances : instance,
-     *   appearance : new Cesium.PolylineMaterialAppearance()
-     * }));
-     *
-     * // 2. Draw a looped polyline on terrain with per-instance color and a distance display condition.
-     * // Distance display conditions for polylines on terrain are based on an approximate terrain height
-     * // instead of true terrain height.
-     *
-     * var instance = new Cesium.GeometryInstance({
-     *   geometry : new Cesium.GroundPolylineGeometry({
-     *      positions : Cesium.Cartesian3.fromDegreesArray([
-     *          -112.1340164450331, 36.05494287836128,
-     *          -112.08821010582645, 36.097804071380715,
-     *          -112.13296079730024, 36.168769146801104
-     *      ]),
-     *      loop : true,
-     *      width : 4.0
-     *   }),
-     *   attributes : {
-     *      color : Cesium.ColorGeometryInstanceAttribute.fromColor(Cesium.Color.fromCssColorString('green').withAlpha(0.7)),
-     *      distanceDisplayCondition : new Cesium.DistanceDisplayConditionGeometryInstanceAttribute(1000, 30000)
-     *   },
-     *   id : 'object returned when this instance is picked and to get/set per-instance attributes'
-     * });
-     *
-     * scene.groundPrimitives.add(new Cesium.GroundPolylinePrimitive({
-     *   geometryInstances : instance,
-     *   appearance : new Cesium.PolylineColorAppearance()
-     * }));
-     */
-    function GroundPolylinePrimitive(options) {
-        options = defaultValue(options, defaultValue.EMPTY_OBJECT);
-
-        /**
-         * The geometry instances rendered with this primitive. This may
-         * be <code>undefined</code> if <code>options.releaseGeometryInstances</code>
-         * is <code>true</code> when the primitive is constructed.
-         * <p>
-         * Changing this property after the primitive is rendered has no effect.
-         * </p>
-         *
-         * @readonly
-         * @type {Array|GeometryInstance}
-         *
-         * @default undefined
-         */
-        this.geometryInstances = options.geometryInstances;
-        this._hasPerInstanceColors = true;
-
-        var appearance = options.appearance;
-        if (!defined(appearance)) {
-            appearance = new PolylineMaterialAppearance();
-        }
-        /**
-         * The {@link Appearance} used to shade this primitive. Each geometry
-         * instance is shaded with the same appearance.  Some appearances, like
-         * {@link PolylineColorAppearance} allow giving each instance unique
-         * properties.
-         *
-         * @type Appearance
-         *
-         * @default undefined
-         */
-        this.appearance = appearance;
-
-        /**
-         * Determines if the primitive will be shown.  This affects all geometry
-         * instances in the primitive.
-         *
-         * @type {Boolean}
-         *
-         * @default true
-         */
-        this.show = defaultValue(options.show, true);
-
-        /**
-         * Determines whether terrain, 3D Tiles or both will be classified.
-         *
-         * @type {ClassificationType}
-         *
-         * @default ClassificationType.BOTH
-         */
-        this.classificationType = defaultValue(options.classificationType, ClassificationType.BOTH);
-
-        /**
-         * This property is for debugging only; it is not for production use nor is it optimized.
-         * <p>
-         * Draws the bounding sphere for each draw command in the primitive.
-         * </p>
-         *
-         * @type {Boolean}
-         *
-         * @default false
-         */
-        this.debugShowBoundingVolume = defaultValue(options.debugShowBoundingVolume, false);
-
-        // Shadow volume is shown by removing a discard in the shader, so this isn't toggleable.
-        this._debugShowShadowVolume = defaultValue(options.debugShowShadowVolume, false);
-
-        this._primitiveOptions = {
-            geometryInstances : undefined,
-            appearance : undefined,
-            vertexCacheOptimize : false,
-            interleave : defaultValue(options.interleave, false),
-            releaseGeometryInstances : defaultValue(options.releaseGeometryInstances, true),
-            allowPicking : defaultValue(options.allowPicking, true),
-            asynchronous : defaultValue(options.asynchronous, true),
-            compressVertices : false,
-            _createShaderProgramFunction : undefined,
-            _createCommandsFunction : undefined,
-            _updateAndQueueCommandsFunction : undefined
-        };
-
-        // Used when inserting in an OrderedPrimitiveCollection
-        this._zIndex = undefined;
-
-        this._ready = false;
-        this._readyPromise = defer();
-
-        this._primitive = undefined;
-
-        this._sp = undefined;
-        this._sp2D = undefined;
-        this._spMorph = undefined;
-
-        this._renderState = getRenderState(false);
-        this._renderState3DTiles = getRenderState(true);
-
-        this._renderStateMorph = RenderState.fromCache({
-            cull : {
-                enabled : true,
-                face : CullFace.FRONT // Geometry is "inverted," so cull front when materials on volume instead of on terrain (morph)
-            },
-            depthTest : {
-                enabled : true
-            },
-            blending : BlendingState.ALPHA_BLEND,
-            depthMask : false
-        });
-=======
 import ApproximateTerrainHeights from "../Core/ApproximateTerrainHeights.js";
 import ComponentDatatype from "../Core/ComponentDatatype.js";
 import defaultValue from "../Core/defaultValue.js";
+import defer from "../Core/defer.js";
 import defined from "../Core/defined.js";
 import destroyObject from "../Core/destroyObject.js";
 import DeveloperError from "../Core/DeveloperError.js";
@@ -223,7 +17,6 @@
 import PolylineShadowVolumeMorphFS from "../Shaders/PolylineShadowVolumeMorphFS.js";
 import PolylineShadowVolumeMorphVS from "../Shaders/PolylineShadowVolumeMorphVS.js";
 import PolylineShadowVolumeVS from "../Shaders/PolylineShadowVolumeVS.js";
-import when from "../ThirdParty/when.js";
 import BlendingState from "./BlendingState.js";
 import ClassificationType from "./ClassificationType.js";
 import CullFace from "./CullFace.js";
@@ -400,7 +193,7 @@
   this._zIndex = undefined;
 
   this._ready = false;
-  this._readyPromise = when.defer();
+  this._readyPromise = defer();
 
   this._primitive = undefined;
 
@@ -600,7 +393,6 @@
       materialShaderSource.search(/varying\s+float\s+v_polylineAngle;/g) !== -1
     ) {
       vsDefines.push("ANGLE_VARYING");
->>>>>>> 2fd0e8f7
     }
     if (materialShaderSource.search(/varying\s+float\s+v_width;/g) !== -1) {
       vsDefines.push("WIDTH_VARYING");
