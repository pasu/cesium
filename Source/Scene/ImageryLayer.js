/*global define*/
define([
        '../Core/defaultValue',
        '../Core/defined',
        '../Core/destroyObject',
        '../Core/BoundingRectangle',
        '../Core/ComponentDatatype',
        '../Core/Cartesian2',
        '../Core/Cartesian4',
        '../Core/Color',
        '../Core/Extent',
        '../Core/FeatureDetection',
        '../Core/Math',
        '../Core/PrimitiveType',
        '../Core/Geometry',
        '../Core/GeometryAttribute',
        '../Renderer/BufferUsage',
        '../Renderer/MipmapHint',
        '../Renderer/TextureMagnificationFilter',
        '../Renderer/TextureMinificationFilter',
        '../Renderer/TextureWrap',
        '../Renderer/ClearCommand',
        './GeographicTilingScheme',
        './Imagery',
        './TileProviderError',
        './ImageryState',
        './TileImagery',
        './TerrainProvider',
        './TexturePool',
        '../ThirdParty/when',
        '../Shaders/ReprojectWebMercatorFS',
        '../Shaders/ReprojectWebMercatorVS'
    ], function(
        defaultValue,
        defined,
        destroyObject,
        BoundingRectangle,
        ComponentDatatype,
        Cartesian2,
        Cartesian4,
        Color,
        Extent,
        FeatureDetection,
        CesiumMath,
        PrimitiveType,
        Geometry,
        GeometryAttribute,
        BufferUsage,
        MipmapHint,
        TextureMagnificationFilter,
        TextureMinificationFilter,
        TextureWrap,
        ClearCommand,
        GeographicTilingScheme,
        Imagery,
        TileProviderError,
        ImageryState,
        TileImagery,
        TerrainProvider,
        TexturePool,
        when,
        ReprojectWebMercatorFS,
        ReprojectWebMercatorVS) {
    "use strict";

    /**
     * An imagery layer that displays tiled image data from a single imagery provider
     * on a {@link CentralBody}.
     *
     * @alias ImageryLayer
     * @constructor
     *
     * @param {ImageryProvider} imageryProvider The imagery provider to use.
     * @param {Extent} [description.extent=imageryProvider.extent] The extent of the layer.  This extent
     *        can limit the visible portion of the imagery provider.
     * @param {Number|Function} [description.alpha=1.0] The alpha blending value of this layer, from 0.0 to 1.0.
     *                          This can either be a simple number or a function with the signature
     *                          <code>function(frameState, layer, x, y, level)</code>.  The function is passed the
     *                          current {@link FrameState}, this layer, and the x, y, and level coordinates of the
     *                          imagery tile for which the alpha is required, and it is expected to return
     *                          the alpha value to use for the tile.
     * @param {Number|Function} [description.brightness=1.0] The brightness of this layer.  1.0 uses the unmodified imagery
     *                          color.  Less than 1.0 makes the imagery darker while greater than 1.0 makes it brighter.
     *                          This can either be a simple number or a function with the signature
     *                          <code>function(frameState, layer, x, y, level)</code>.  The function is passed the
     *                          current {@link FrameState}, this layer, and the x, y, and level coordinates of the
     *                          imagery tile for which the brightness is required, and it is expected to return
     *                          the brightness value to use for the tile.  The function is executed for every
     *                          frame and for every tile, so it must be fast.
     * @param {Number|Function} [description.contrast=1.0] The contrast of this layer.  1.0 uses the unmodified imagery color.
     *                          Less than 1.0 reduces the contrast while greater than 1.0 increases it.
     *                          This can either be a simple number or a function with the signature
     *                          <code>function(frameState, layer, x, y, level)</code>.  The function is passed the
     *                          current {@link FrameState}, this layer, and the x, y, and level coordinates of the
     *                          imagery tile for which the contrast is required, and it is expected to return
     *                          the contrast value to use for the tile.  The function is executed for every
     *                          frame and for every tile, so it must be fast.
     * @param {Number|Function} [description.hue=0.0] The hue of this layer.  0.0 uses the unmodified imagery color.
     *                          This can either be a simple number or a function with the signature
     *                          <code>function(frameState, layer, x, y, level)</code>.  The function is passed the
     *                          current {@link FrameState}, this layer, and the x, y, and level coordinates
     *                          of the imagery tile for which the hue is required, and it is expected to return
     *                          the contrast value to use for the tile.  The function is executed for every
     *                          frame and for every tile, so it must be fast.
     * @param {Number|Function} [description.saturation=1.0] The saturation of this layer.  1.0 uses the unmodified imagery color.
     *                          Less than 1.0 reduces the saturation while greater than 1.0 increases it.
     *                          This can either be a simple number or a function with the signature
     *                          <code>function(frameState, layer, x, y, level)</code>.  The function is passed the
     *                          current {@link FrameState}, this layer, and the x, y, and level coordinates
     *                          of the imagery tile for which the saturation is required, and it is expected to return
     *                          the contrast value to use for the tile.  The function is executed for every
     *                          frame and for every tile, so it must be fast.
     * @param {Number|Function} [description.gamma=1.0] The gamma correction to apply to this layer.  1.0 uses the unmodified imagery color.
     *                          This can either be a simple number or a function with the signature
     *                          <code>function(frameState, layer, x, y, level)</code>.  The function is passed the
     *                          current {@link FrameState}, this layer, and the x, y, and level coordinates of the
     *                          imagery tile for which the gamma is required, and it is expected to return
     *                          the gamma value to use for the tile.  The function is executed for every
     *                          frame and for every tile, so it must be fast.
     * @param {Boolean} [description.show=true] True if the layer is shown; otherwise, false.
     * @param {Number} [description.maximumAnisotropy=maximum supported] The maximum anisotropy level to use
     *        for texture filtering.  If this parameter is not specified, the maximum anisotropy supported
     *        by the WebGL stack will be used.  Larger values make the imagery look better in horizon
     *        views.
     * @param {Number} [description.minimumTerrainLevel] The minimum terrain level-of-detail at which to show this imagery layer,
     *                 or undefined to show it at all levels.  Level zero is the least-detailed level.
     * @param {Number} [description.maximumTerrainLevel] The maximum terrain level-of-detail at which to show this imagery layer,
     *                 or undefined to show it at all levels.  Level zero is the least-detailed level.
     */
    var ImageryLayer = function ImageryLayer(imageryProvider, description) {
        this._imageryProvider = imageryProvider;

        description = defaultValue(description, {});

        /**
         * The alpha blending value of this layer, usually from 0.0 to 1.0.
         * This can either be a simple number or a function with the signature
         * <code>function(frameState, layer, x, y, level)</code>.  The function is passed the
         * current {@link FrameState}, this layer, and the x, y, and level coordinates of the
         * imagery tile for which the alpha is required, and it is expected to return
         * the alpha value to use for the tile.  The function is executed for every
         * frame and for every tile, so it must be fast.
         *
         * @type {Number}
         * @default 1.0
         */
        this.alpha = defaultValue(description.alpha, defaultValue(imageryProvider.defaultAlpha, 1.0));

        /**
         * The brightness of this layer.  1.0 uses the unmodified imagery color.  Less than 1.0
         * makes the imagery darker while greater than 1.0 makes it brighter.
         * This can either be a simple number or a function with the signature
         * <code>function(frameState, layer, x, y, level)</code>.  The function is passed the
         * current {@link FrameState}, this layer, and the x, y, and level coordinates of the
         * imagery tile for which the brightness is required, and it is expected to return
         * the brightness value to use for the tile.  The function is executed for every
         * frame and for every tile, so it must be fast.
         *
         * @type {Number}
         * @default {@link ImageryLayer.DEFAULT_BRIGHTNESS}
         */
        this.brightness = defaultValue(description.brightness, defaultValue(imageryProvider.defaultBrightness, ImageryLayer.DEFAULT_BRIGHTNESS));

        /**
         * The contrast of this layer.  1.0 uses the unmodified imagery color.  Less than 1.0 reduces
         * the contrast while greater than 1.0 increases it.
         * This can either be a simple number or a function with the signature
         * <code>function(frameState, layer, x, y, level)</code>.  The function is passed the
         * current {@link FrameState}, this layer, and the x, y, and level coordinates of the
         * imagery tile for which the contrast is required, and it is expected to return
         * the contrast value to use for the tile.  The function is executed for every
         * frame and for every tile, so it must be fast.
         *
         * @type {Number}
         * @default {@link ImageryLayer.DEFAULT_CONTRAST}
         */
        this.contrast = defaultValue(description.contrast, defaultValue(imageryProvider.defaultContrast, ImageryLayer.DEFAULT_CONTRAST));

        /**
         * The hue of this layer in radians. 0.0 uses the unmodified imagery color. This can either be a
         * simple number or a function with the signature <code>function(frameState, layer, x, y, level)</code>.
         * The function is passed the current {@link FrameState}, this layer, and the x, y, and level
         * coordinates of the imagery tile for which the hue is required, and it is expected to return
         * the hue value to use for the tile.  The function is executed for every
         * frame and for every tile, so it must be fast.
         *
         * @type {Number}
         * @default {@link ImageryLayer.DEFAULT_HUE}
         */
        this.hue = defaultValue(description.hue, defaultValue(imageryProvider.defaultHue, ImageryLayer.DEFAULT_HUE));

        /**
         * The saturation of this layer. 1.0 uses the unmodified imagery color. Less than 1.0 reduces the
         * saturation while greater than 1.0 increases it. This can either be a simple number or a function
         * with the signature <code>function(frameState, layer, x, y, level)</code>.  The function is passed the
         * current {@link FrameState}, this layer, and the x, y, and level coordinates of the
         * imagery tile for which the saturation is required, and it is expected to return
         * the saturation value to use for the tile.  The function is executed for every
         * frame and for every tile, so it must be fast.
         *
         * @type {Number}
         * @default {@link ImageryLayer.DEFAULT_SATURATION}
         */
        this.saturation = defaultValue(description.saturation, defaultValue(imageryProvider.defaultSaturation, ImageryLayer.DEFAULT_SATURATION));

        /**
         * The gamma correction to apply to this layer.  1.0 uses the unmodified imagery color.
         * This can either be a simple number or a function with the signature
         * <code>function(frameState, layer, x, y, level)</code>.  The function is passed the
         * current {@link FrameState}, this layer, and the x, y, and level coordinates of the
         * imagery tile for which the gamma is required, and it is expected to return
         * the gamma value to use for the tile.  The function is executed for every
         * frame and for every tile, so it must be fast.
         *
         * @type {Number}
         * @default {@link ImageryLayer.DEFAULT_GAMMA}
         */
        this.gamma = defaultValue(description.gamma, defaultValue(imageryProvider.defaultGamma, ImageryLayer.DEFAULT_GAMMA));

        /**
         * Determines if this layer is shown.
         *
         * @type {Boolean}
         * @default true
         */
        this.show = defaultValue(description.show, true);

        this._minimumTerrainLevel = description.minimumTerrainLevel;
        this._maximumTerrainLevel = description.maximumTerrainLevel;

        this._extent = defaultValue(description.extent, Extent.MAX_VALUE);
        this._maximumAnisotropy = description.maximumAnisotropy;

        this._imageryCache = {};
        this._texturePool = new TexturePool();

        this._skeletonPlaceholder = new TileImagery(Imagery.createPlaceholder(this));

        // The value of the show property on the last update.
        this._show = false;

        // The index of this layer in the ImageryLayerCollection.
        this._layerIndex = -1;

        // true if this is the base (lowest shown) layer.
        this._isBaseLayer = false;

        this._requestImageError = undefined;
    };

    /**
     * This value is used as the default brightness for the imagery layer if one is not provided during construction
     * or by the imagery provider. This value does not modify the brightness of the imagery.
     * @type {number}
     * @default 1.0
     */
    ImageryLayer.DEFAULT_BRIGHTNESS = 1.0;
    /**
     * This value is used as the default contrast for the imagery layer if one is not provided during construction
     * or by the imagery provider. This value does not modify the contrast of the imagery.
     * @type {Number}
     * @default 1.0
     */
    ImageryLayer.DEFAULT_CONTRAST = 1.0;
    /**
     * This value is used as the default hue for the imagery layer if one is not provided during construction
     * or by the imagery provider. This value does not modify the hue of the imagery.
     * @type {Number}
     * @default 0.0
     */
    ImageryLayer.DEFAULT_HUE = 0.0;
    /**
     * This value is used as the default saturation for the imagery layer if one is not provided during construction
     * or by the imagery provider. This value does not modify the saturation of the imagery.
     * @type {Number}
     * @default 1.0
     */
    ImageryLayer.DEFAULT_SATURATION = 1.0;
    /**
     * This value is used as the default gamma for the imagery layer if one is not provided during construction
     * or by the imagery provider. This value does not modify the gamma of the imagery.
     * @type {Number}
     * @default 1.0
     */
    ImageryLayer.DEFAULT_GAMMA = 1.0;

    /**
     * Gets the imagery provider for this layer.
     *
     * @memberof ImageryLayer
     *
     * @returns {ImageryProvider} The imagery provider.
     */
    ImageryLayer.prototype.getImageryProvider = function() {
        return this._imageryProvider;
    };

    /**
     * Gets the extent of this layer.  If this extent is smaller than the extent of the
     * {@link ImageryProvider}, only a portion of the imagery provider is shown.
     *
     * @memberof ImageryLayer
     *
     * @returns {Extent} The extent.
     */
    ImageryLayer.prototype.getExtent = function() {
        return this._extent;
    };

    /**
     * Gets a value indicating whether this layer is the base layer in the
     * {@link ImageryLayerCollection}.  The base layer is the one that underlies all
     * others.  It is special in that it is treated as if it has global extent, even if
     * it actually does not, by stretching the texels at the edges over the entire
     * globe.
     *
     * @memberof ImageryLayer
     *
     * @returns {Boolean} true if this is the base layer; otherwise, false.
     */
    ImageryLayer.prototype.isBaseLayer = function() {
        return this._isBaseLayer;
    };

    /**
     * Returns true if this object was destroyed; otherwise, false.
     * <br /><br />
     * If this object was destroyed, it should not be used; calling any function other than
     * <code>isDestroyed</code> will result in a {@link DeveloperError} exception.
     *
     * @memberof ImageryLayer
     *
     * @returns {Boolean} True if this object was destroyed; otherwise, false.
     *
     * @see ImageryLayer#destroy
     */
    ImageryLayer.prototype.isDestroyed = function() {
        return false;
    };

    /**
     * Destroys the WebGL resources held by this object.  Destroying an object allows for deterministic
     * release of WebGL resources, instead of relying on the garbage collector to destroy this object.
     * <br /><br />
     * Once an object is destroyed, it should not be used; calling any function other than
     * <code>isDestroyed</code> will result in a {@link DeveloperError} exception.  Therefore,
     * assign the return value (<code>undefined</code>) to the object as done in the example.
     *
     * @memberof ImageryLayer
     *
     * @returns {undefined}
     *
     * @exception {DeveloperError} This object was destroyed, i.e., destroy() was called.
     *
     * @see ImageryLayer#isDestroyed
     *
     * @example
     * imageryLayer = imageryLayer && imageryLayer.destroy();
     */
    ImageryLayer.prototype.destroy = function() {
        this._texturePool = this._texturePool && this._texturePool.destroy();

        return destroyObject(this);
    };

    /**
     * Create skeletons for the imagery tiles that partially or completely overlap a given terrain
     * tile.
     *
     * @memberof ImageryLayer
     * @private
     *
     * @param {Tile} tile The terrain tile.
     * @param {TerrainProvider} terrainProvider The terrain provider associated with the terrain tile.
     * @param {Number} insertionPoint The position to insert new skeletons before in the tile's imagery lsit.
     * @returns {Boolean} true if this layer overlaps any portion of the terrain tile; otherwise, false.
     */
    ImageryLayer.prototype._createTileImagerySkeletons = function(tile, terrainProvider, insertionPoint) {
        if (defined(this._minimumTerrainLevel) && tile.level < this._minimumTerrainLevel) {
            return false;
        }
        if (defined(this._maximumTerrainLevel) && tile.level > this._maximumTerrainLevel) {
            return false;
        }

        var imageryProvider = this._imageryProvider;

        if (!defined(insertionPoint)) {
            insertionPoint = tile.imagery.length;
        }

        if (!imageryProvider.ready) {
            // The imagery provider is not ready, so we can't create skeletons, yet.
            // Instead, add a placeholder so that we'll know to create
            // the skeletons once the provider is ready.
            this._skeletonPlaceholder.loadingImagery.addReference();
            tile.imagery.splice(insertionPoint, 0, this._skeletonPlaceholder);
            return true;
        }

        // Compute the extent of the imagery from this imageryProvider that overlaps
        // the geometry tile.  The ImageryProvider and ImageryLayer both have the
        // opportunity to constrain the extent.  The imagery TilingScheme's extent
        // always fully contains the ImageryProvider's extent.
        var extent = tile.extent.intersectWith(imageryProvider.extent);
        extent = extent.intersectWith(this._extent);

        if (extent.east <= extent.west || extent.north <= extent.south) {
            // There is no overlap between this terrain tile and this imagery
            // provider.  Unless this is the base layer, no skeletons need to be created.
            // We stretch texels at the edge of the base layer over the entire globe.
            if (!this.isBaseLayer()) {
                return false;
            }

            var baseImageryExtent = imageryProvider.extent.intersectWith(this._extent);
            var baseTerrainExtent = tile.extent;

            if (baseTerrainExtent.south >= baseImageryExtent.north) {
                extent.north = extent.south = baseImageryExtent.north;
            } else if (baseTerrainExtent.north <= baseImageryExtent.south) {
                extent.north = extent.south = baseImageryExtent.south;
            }

            if (baseTerrainExtent.west >= baseImageryExtent.east) {
                extent.west = extent.east = baseImageryExtent.east;
            } else if (baseTerrainExtent.east <= baseImageryExtent.west) {
                extent.west = extent.east = baseImageryExtent.west;
            }
        }

        var latitudeClosestToEquator = 0.0;
        if (extent.south > 0.0) {
            latitudeClosestToEquator = extent.south;
        } else if (extent.north < 0.0) {
            latitudeClosestToEquator = extent.north;
        }

        // Compute the required level in the imagery tiling scheme.
        // The errorRatio should really be imagerySSE / terrainSSE rather than this hard-coded value.
        // But first we need configurable imagery SSE and we need the rendering to be able to handle more
        // images attached to a terrain tile than there are available texture units.  So that's for the future.
        var errorRatio = 1.0;
        var targetGeometricError = errorRatio * terrainProvider.getLevelMaximumGeometricError(tile.level);
        var imageryLevel = getLevelWithMaximumTexelSpacing(this, targetGeometricError, latitudeClosestToEquator);
        imageryLevel = Math.max(0, imageryLevel);
        var maximumLevel = imageryProvider.maximumLevel;
        if (imageryLevel > maximumLevel) {
            imageryLevel = maximumLevel;
        }

        if (defined(imageryProvider.minimumLevel)) {
            var minimumLevel = imageryProvider.minimumLevel;
            if (imageryLevel < minimumLevel) {
                imageryLevel = minimumLevel;
            }
        }

        var imageryTilingScheme = imageryProvider.tilingScheme;
        var northwestTileCoordinates = imageryTilingScheme.positionToTileXY(extent.getNorthwest(), imageryLevel);
        var southeastTileCoordinates = imageryTilingScheme.positionToTileXY(extent.getSoutheast(), imageryLevel);

        // If the southeast corner of the extent lies very close to the north or west side
        // of the southeast tile, we don't actually need the southernmost or easternmost
        // tiles.
        // Similarly, if the northwest corner of the extent lies very close to the south or east side
        // of the northwest tile, we don't actually need the northernmost or westernmost tiles.

        // We define "very close" as being within 1/512 of the width of the tile.
        var veryCloseX = (tile.extent.north - tile.extent.south) / 512.0;
        var veryCloseY = (tile.extent.east - tile.extent.west) / 512.0;

        var northwestTileExtent = imageryTilingScheme.tileXYToExtent(northwestTileCoordinates.x, northwestTileCoordinates.y, imageryLevel);
        if (Math.abs(northwestTileExtent.south - tile.extent.north) < veryCloseY && northwestTileCoordinates.y < southeastTileCoordinates.y) {
            ++northwestTileCoordinates.y;
        }
        if (Math.abs(northwestTileExtent.east - tile.extent.west) < veryCloseX && northwestTileCoordinates.x < southeastTileCoordinates.x) {
            ++northwestTileCoordinates.x;
        }

        var southeastTileExtent = imageryTilingScheme.tileXYToExtent(southeastTileCoordinates.x, southeastTileCoordinates.y, imageryLevel);
        if (Math.abs(southeastTileExtent.north - tile.extent.south) < veryCloseY && southeastTileCoordinates.y > northwestTileCoordinates.y) {
            --southeastTileCoordinates.y;
        }
        if (Math.abs(southeastTileExtent.west - tile.extent.east) < veryCloseX && southeastTileCoordinates.x > northwestTileCoordinates.x) {
            --southeastTileCoordinates.x;
        }

        // Create TileImagery instances for each imagery tile overlapping this terrain tile.
        // We need to do all texture coordinate computations in the imagery tile's tiling scheme.

        var terrainExtent = tile.extent;
        var imageryExtent = imageryTilingScheme.tileXYToExtent(northwestTileCoordinates.x, northwestTileCoordinates.y, imageryLevel);

        var minU;
        var maxU = 0.0;

        var minV = 1.0;
        var maxV;

        // If this is the northern-most or western-most tile in the imagery tiling scheme,
        // it may not start at the northern or western edge of the terrain tile.
        // Calculate where it does start.
        if (!this.isBaseLayer() && Math.abs(imageryExtent.west - tile.extent.west) >= veryCloseX) {
            maxU = Math.min(1.0, (imageryExtent.west - terrainExtent.west) / (terrainExtent.east - terrainExtent.west));
        }

        if (!this.isBaseLayer() && Math.abs(imageryExtent.north - tile.extent.north) >= veryCloseY) {
            minV = Math.max(0.0, (imageryExtent.north - terrainExtent.south) / (terrainExtent.north - terrainExtent.south));
        }

        var initialMinV = minV;

        for ( var i = northwestTileCoordinates.x; i <= southeastTileCoordinates.x; i++) {
            minU = maxU;

            imageryExtent = imageryTilingScheme.tileXYToExtent(i, northwestTileCoordinates.y, imageryLevel);
            maxU = Math.min(1.0, (imageryExtent.east - terrainExtent.west) / (terrainExtent.east - terrainExtent.west));

            // If this is the eastern-most imagery tile mapped to this terrain tile,
            // and there are more imagery tiles to the east of this one, the maxU
            // should be 1.0 to make sure rounding errors don't make the last
            // image fall shy of the edge of the terrain tile.
            if (i === southeastTileCoordinates.x && (this.isBaseLayer() || Math.abs(imageryExtent.east - tile.extent.east) < veryCloseX)) {
                maxU = 1.0;
            }

            minV = initialMinV;

            for ( var j = northwestTileCoordinates.y; j <= southeastTileCoordinates.y; j++) {
                maxV = minV;

                imageryExtent = imageryTilingScheme.tileXYToExtent(i, j, imageryLevel);
                minV = Math.max(0.0, (imageryExtent.south - terrainExtent.south) / (terrainExtent.north - terrainExtent.south));

                // If this is the southern-most imagery tile mapped to this terrain tile,
                // and there are more imagery tiles to the south of this one, the minV
                // should be 0.0 to make sure rounding errors don't make the last
                // image fall shy of the edge of the terrain tile.
                if (j === southeastTileCoordinates.y && (this.isBaseLayer() || Math.abs(imageryExtent.south - tile.extent.south) < veryCloseY)) {
                    minV = 0.0;
                }

                var texCoordsExtent = new Cartesian4(minU, minV, maxU, maxV);
                var imagery = this.getImageryFromCache(i, j, imageryLevel, imageryExtent);
                tile.imagery.splice(insertionPoint, 0, new TileImagery(imagery, texCoordsExtent));
                ++insertionPoint;
            }
        }

        return true;
    };

    /**
     * Calculate the translation and scale for a particular {@link TileImagery} attached to a
     * particular terrain {@link Tile}.
     *
     * @memberof ImageryLayer
     * @private
     *
     * @param {Tile} tile The terrain tile.
     * @param {TileImagery} tileImagery The imagery tile mapping.
     * @returns {Cartesian4} The translation and scale where X and Y are the translation and Z and W
     *          are the scale.
     */
    ImageryLayer.prototype._calculateTextureTranslationAndScale = function(tile, tileImagery) {
        var imageryExtent = tileImagery.readyImagery.extent;
        var terrainExtent = tile.extent;
        var terrainWidth = terrainExtent.east - terrainExtent.west;
        var terrainHeight = terrainExtent.north - terrainExtent.south;

        var scaleX = terrainWidth / (imageryExtent.east - imageryExtent.west);
        var scaleY = terrainHeight / (imageryExtent.north - imageryExtent.south);
        return new Cartesian4(
                scaleX * (terrainExtent.west - imageryExtent.west) / terrainWidth,
                scaleY * (terrainExtent.south - imageryExtent.south) / terrainHeight,
                scaleX,
                scaleY);
    };

    /**
     * Request a particular piece of imagery from the imagery provider.  This method handles raising an
     * error event if the request fails, and retrying the request if necessary.
     *
     * @memberof ImageryLayer
     * @private
     *
     * @param {Imagery} imagery The imagery to request.
     */
    ImageryLayer.prototype._requestImagery = function(imagery) {
        var imageryProvider = this._imageryProvider;

        var that = this;

        function success(image) {
            if (!defined(image)) {
                return failure();
            }

            imagery.image = image;
            imagery.state = ImageryState.RECEIVED;

            TileProviderError.handleSuccess(that._requestImageError);
        }

        function failure(e) {
            // Initially assume failure.  handleError may retry, in which case the state will
            // change to TRANSITIONING.
            imagery.state = ImageryState.FAILED;

            var message = 'Failed to obtain image tile X: ' + imagery.x + ' Y: ' + imagery.y + ' Level: ' + imagery.level + '.';
            that._requestImageError = TileProviderError.handleError(
                    that._requestImageError,
                    imageryProvider,
                    imageryProvider.errorEvent,
                    message,
                    imagery.x, imagery.y, imagery.level,
                    doRequest);
        }

        function doRequest() {
            imagery.state = ImageryState.TRANSITIONING;
            var imagePromise = imageryProvider.requestImage(imagery.x, imagery.y, imagery.level);

            if (!defined(imagePromise)) {
                // Too many parallel requests, so postpone loading tile.
                imagery.state = ImageryState.UNLOADED;
                return;
            }

            if (defined(imageryProvider.getTileCredits)) {
                imagery.credits = imageryProvider.getTileCredits(imagery.x, imagery.y, imagery.level);
            }

            when(imagePromise, success, failure);
        }

        doRequest();
    };

    /**
     * Create a WebGL texture for a given {@link Imagery} instance.
     *
     *  @memberof ImageryLayer
     *  @private
     *
     *  @param {Context} context The rendered context to use to create textures.
     *  @param {Imagery} imagery The imagery for which to create a texture.
     */
    ImageryLayer.prototype._createTexture = function(context, imagery) {
        var imageryProvider = this._imageryProvider;

        // If this imagery provider has a discard policy, use it to check if this
        // image should be discarded.
        if (defined(imageryProvider.tileDiscardPolicy)) {
            var discardPolicy = imageryProvider.tileDiscardPolicy;
            if (defined(discardPolicy)) {
                // If the discard policy is not ready yet, transition back to the
                // RECEIVED state and we'll try again next time.
                if (!discardPolicy.isReady()) {
                    imagery.state = ImageryState.RECEIVED;
                    return;
                }

                // Mark discarded imagery tiles invalid.  Parent imagery will be used instead.
                if (discardPolicy.shouldDiscardImage(imagery.image)) {
                    imagery.state = ImageryState.INVALID;
                    return;
                }
            }
        }

        // Imagery does not need to be discarded, so upload it to WebGL.
        var texture = this._texturePool.createTexture2D(context, {
            source : imagery.image
        });

        imagery.texture = texture;
        imagery.image = undefined;
        imagery.state = ImageryState.TEXTURE_LOADED;
    };

    /**
     * Reproject a texture to a {@link GeographicProjection}, if necessary, and generate
     * mipmaps for the geographic texture.
     *
     * @memberof ImageryLayer
     * @private
     *
     * @param {Context} context The rendered context to use.
     * @param {Imagery} imagery The imagery instance to reproject.
     */
    ImageryLayer.prototype._reprojectTexture = function(context, imagery) {
        var texture = imagery.texture;
        var extent = imagery.extent;

        // Reproject this texture if it is not already in a geographic projection and
        // the pixels are more than 1e-5 radians apart.  The pixel spacing cutoff
        // avoids precision problems in the reprojection transformation while making
        // no noticeable difference in the georeferencing of the image.
        if (!(this._imageryProvider.tilingScheme instanceof GeographicTilingScheme) &&
            (extent.east - extent.west) / texture.getWidth() > 1e-5) {
                var reprojectedTexture = reprojectToGeographic(this, context, texture, imagery.extent);
                texture.destroy();
                imagery.texture = texture = reprojectedTexture;
        }

        // Use mipmaps if this texture has power-of-two dimensions.
        if (CesiumMath.isPowerOfTwo(texture.getWidth()) && CesiumMath.isPowerOfTwo(texture.getHeight())) {
            var mipmapSampler = context.cache.imageryLayer_mipmapSampler;
            if (!defined(mipmapSampler)) {
                var maximumSupportedAnisotropy = context.getMaximumTextureFilterAnisotropy();
                mipmapSampler = context.cache.imageryLayer_mipmapSampler = context.createSampler({
                    wrapS : TextureWrap.CLAMP_TO_EDGE,
                    wrapT : TextureWrap.CLAMP_TO_EDGE,
                    minificationFilter : TextureMinificationFilter.LINEAR_MIPMAP_LINEAR,
                    magnificationFilter : TextureMagnificationFilter.LINEAR,
                    maximumAnisotropy : Math.min(maximumSupportedAnisotropy, defaultValue(this._maximumAnisotropy, maximumSupportedAnisotropy))
                });
            }
            texture.generateMipmap(MipmapHint.NICEST);
            texture.setSampler(mipmapSampler);
        } else {
            var nonMipmapSampler = context.cache.imageryLayer_nonMipmapSampler;
            if (!defined(nonMipmapSampler)) {
                nonMipmapSampler = context.cache.imageryLayer_nonMipmapSampler = context.createSampler({
                    wrapS : TextureWrap.CLAMP_TO_EDGE,
                    wrapT : TextureWrap.CLAMP_TO_EDGE,
                    minificationFilter : TextureMinificationFilter.LINEAR,
                    magnificationFilter : TextureMagnificationFilter.LINEAR
                });
            }
            texture.setSampler(nonMipmapSampler);
        }

        imagery.state = ImageryState.READY;
    };

    ImageryLayer.prototype.getImageryFromCache = function(x, y, level, imageryExtent) {
        var cacheKey = getImageryCacheKey(x, y, level);
        var imagery = this._imageryCache[cacheKey];

        if (!defined(imagery)) {
            imagery = new Imagery(this, x, y, level, imageryExtent);
            this._imageryCache[cacheKey] = imagery;
        }

        imagery.addReference();
        return imagery;
    };

    ImageryLayer.prototype.removeImageryFromCache = function(imagery) {
        var cacheKey = getImageryCacheKey(imagery.x, imagery.y, imagery.level);
        delete this._imageryCache[cacheKey];
    };

    function getImageryCacheKey(x, y, level) {
        return JSON.stringify([x, y, level]);
    }

    var uniformMap = {
        u_textureDimensions : function() {
            return this.textureDimensions;
        },
        u_texture : function() {
            return this.texture;
        },
        u_northLatitude : function() {
            return this.northLatitude;
        },
        u_southLatitude : function() {
            return this.southLatitude;
        },
        u_southMercatorYLow : function() {
            return this.southMercatorYLow;
        },
        u_southMercatorYHigh : function() {
            return this.southMercatorYHigh;
        },
        u_oneOverMercatorHeight : function() {
            return this.oneOverMercatorHeight;
        },

        textureDimensions : new Cartesian2(),
        texture : undefined,
        northLatitude : 0,
        southLatitude : 0,
        southMercatorYHigh : 0,
        southMercatorYLow : 0,
        oneOverMercatorHeight : 0
    };

    var float32ArrayScratch = FeatureDetection.supportsTypedArrays() ? new Float32Array(1) : undefined;

    function reprojectToGeographic(imageryLayer, context, texture, extent) {
        var reproject = context.cache.imageryLayer_reproject;

        if (!defined(reproject)) {
            reproject = context.cache.imageryLayer_reproject = {
                framebuffer : undefined,
                vertexArray : undefined,
                shaderProgram : undefined,
                renderState : undefined,
                sampler : undefined,
                destroy : function() {
                    if (defined(this.framebuffer)) {
                        this.framebuffer.destroy();
                    }
                    if (defined(this.vertexArray)) {
                        this.vertexArray.destroy();
                    }
                    if (defined(this.shaderProgram)) {
                        this.shaderProgram.release();
                    }
                }
            };

            // We need a vertex array with close to one vertex per output texel because we're doing
            // the reprojection by computing texture coordinates in the vertex shader.
            // If we computed Web Mercator texture coordinate per-fragment instead, we could get away with only
            // four vertices.  Problem is: fragment shaders have limited precision on many mobile devices,
            // leading to all kinds of smearing artifacts.  Current browsers (Chrome 26 for example)
            // do not correctly report the available fragment shader precision, so we can't have different
            // paths for devices with or without high precision fragment shaders, even if we want to.

            var positions = new Array(256 * 256 * 2);
            var index = 0;
            for (var j = 0; j < 256; ++j) {
                var y = j / 255.0;
                for (var i = 0; i < 256; ++i) {
                    var x = i / 255.0;
                    positions[index++] = x;
                    positions[index++] = y;
                }
            }

            var reprojectGeometry = new Geometry({
                attributes : {
                    position : new GeometryAttribute({
                        componentDatatype : ComponentDatatype.FLOAT,
                        componentsPerAttribute : 2,
                        values : positions
                    })
                },
                indices : TerrainProvider.getRegularGridIndices(256, 256),
                primitiveType : PrimitiveType.TRIANGLES
            });

            var reprojectAttribInds = {
                position : 0
            };

            reproject.vertexArray = context.createVertexArrayFromGeometry({
                geometry : reprojectGeometry,
                attributeLocations : reprojectAttribInds,
                bufferUsage : BufferUsage.STATIC_DRAW
            });

            reproject.shaderProgram = context.getShaderCache().getShaderProgram(
                ReprojectWebMercatorVS,
                ReprojectWebMercatorFS,
                reprojectAttribInds);

            var maximumSupportedAnisotropy = context.getMaximumTextureFilterAnisotropy();
            reproject.sampler = context.createSampler({
                wrapS : TextureWrap.CLAMP_TO_EDGE,
                wrapT : TextureWrap.CLAMP_TO_EDGE,
                minificationFilter : TextureMinificationFilter.LINEAR,
                magnificationFilter : TextureMagnificationFilter.LINEAR,
                maximumAnisotropy : Math.min(maximumSupportedAnisotropy, defaultValue(imageryLayer._maximumAnisotropy, maximumSupportedAnisotropy))
            });
        }

        texture.setSampler(reproject.sampler);

        var width = texture.getWidth();
        var height = texture.getHeight();

        uniformMap.textureDimensions.x = width;
        uniformMap.textureDimensions.y = height;
        uniformMap.texture = texture;

        uniformMap.northLatitude = extent.north;
        uniformMap.southLatitude = extent.south;

        var sinLatitude = Math.sin(extent.south);
        var southMercatorY = 0.5 * Math.log((1 + sinLatitude) / (1 - sinLatitude));

        float32ArrayScratch[0] = southMercatorY;
        uniformMap.southMercatorYHigh = float32ArrayScratch[0];
        uniformMap.southMercatorYLow = southMercatorY - float32ArrayScratch[0];

        sinLatitude = Math.sin(extent.north);
        var northMercatorY = 0.5 * Math.log((1 + sinLatitude) / (1 - sinLatitude));
        uniformMap.oneOverMercatorHeight = 1.0 / (northMercatorY - southMercatorY);

        var outputTexture = imageryLayer._texturePool.createTexture2D(context, {
            width : width,
            height : height,
            pixelFormat : texture.getPixelFormat(),
            pixelDatatype : texture.getPixelDatatype(),
            preMultiplyAlpha : texture.getPreMultiplyAlpha()
        });

        // Allocate memory for the mipmaps.  Failure to do this before rendering
        // to the texture via the FBO, and calling generateMipmap later,
        // will result in the texture appearing blank.  I can't pretend to
        // understand exactly why this is.
        outputTexture.generateMipmap(MipmapHint.NICEST);

        if (defined(reproject.framebuffer)) {
            reproject.framebuffer.destroy();
        }

        reproject.framebuffer = context.createFramebuffer({
            colorTextures : [outputTexture]
        });
        reproject.framebuffer.destroyAttachments = false;

        var command = new ClearCommand();
        command.color = Color.BLACK;
        command.framebuffer = reproject.framebuffer;
        command.execute(context);

        if ((!defined(reproject.renderState)) ||
                (reproject.renderState.viewport.width !== width) ||
                (reproject.renderState.viewport.height !== height)) {

            reproject.renderState = context.createRenderState({
                viewport : new BoundingRectangle(0, 0, width, height)
            });
        }

        context.draw({
            framebuffer : reproject.framebuffer,
            shaderProgram : reproject.shaderProgram,
            renderState : reproject.renderState,
            primitiveType : PrimitiveType.TRIANGLES,
            vertexArray : reproject.vertexArray,
            uniformMap : uniformMap
        });

        return outputTexture;
    }

    /**
     * Gets the level with the specified world coordinate spacing between texels, or less.
     *
     * @param {Number} texelSpacing The texel spacing for which to find a corresponding level.
     * @param {Number} latitudeClosestToEquator The latitude closest to the equator that we're concerned with.
     * @returns {Number} The level with the specified texel spacing or less.
     */
    function getLevelWithMaximumTexelSpacing(layer, texelSpacing, latitudeClosestToEquator) {
        // PERFORMANCE_IDEA: factor out the stuff that doesn't change.
        var imageryProvider = layer._imageryProvider;
<<<<<<< HEAD
        var tilingScheme = imageryProvider.tilingScheme;
        var ellipsoid = tilingScheme.getEllipsoid();
        var latitudeFactor = !(layer._imageryProvider.tilingScheme instanceof GeographicTilingScheme) ? Math.cos(latitudeClosestToEquator) : 1.0;
        var tilingSchemeExtent = tilingScheme.getExtent();
        var levelZeroMaximumTexelSpacing = ellipsoid.maximumRadius * (tilingSchemeExtent.east - tilingSchemeExtent.west) * latitudeFactor / (imageryProvider.tileWidth * tilingScheme.getNumberOfXTilesAtLevel(0));
=======
        var tilingScheme = imageryProvider.getTilingScheme();
        var ellipsoid = tilingScheme.ellipsoid;
        var latitudeFactor = !(layer._imageryProvider.getTilingScheme() instanceof GeographicTilingScheme) ? Math.cos(latitudeClosestToEquator) : 1.0;
        var tilingSchemeExtent = tilingScheme.extent;
        var levelZeroMaximumTexelSpacing = ellipsoid.maximumRadius * (tilingSchemeExtent.east - tilingSchemeExtent.west) * latitudeFactor / (imageryProvider.getTileWidth() * tilingScheme.getNumberOfXTilesAtLevel(0));
>>>>>>> 98a414a2

        var twoToTheLevelPower = levelZeroMaximumTexelSpacing / texelSpacing;
        var level = Math.log(twoToTheLevelPower) / Math.log(2);
        var rounded = Math.round(level);
        return rounded | 0;
    }

    return ImageryLayer;
});<|MERGE_RESOLUTION|>--- conflicted
+++ resolved
@@ -953,19 +953,11 @@
     function getLevelWithMaximumTexelSpacing(layer, texelSpacing, latitudeClosestToEquator) {
         // PERFORMANCE_IDEA: factor out the stuff that doesn't change.
         var imageryProvider = layer._imageryProvider;
-<<<<<<< HEAD
         var tilingScheme = imageryProvider.tilingScheme;
-        var ellipsoid = tilingScheme.getEllipsoid();
+        var ellipsoid = tilingScheme.ellipsoid;
         var latitudeFactor = !(layer._imageryProvider.tilingScheme instanceof GeographicTilingScheme) ? Math.cos(latitudeClosestToEquator) : 1.0;
-        var tilingSchemeExtent = tilingScheme.getExtent();
+        var tilingSchemeExtent = tilingScheme.extent;
         var levelZeroMaximumTexelSpacing = ellipsoid.maximumRadius * (tilingSchemeExtent.east - tilingSchemeExtent.west) * latitudeFactor / (imageryProvider.tileWidth * tilingScheme.getNumberOfXTilesAtLevel(0));
-=======
-        var tilingScheme = imageryProvider.getTilingScheme();
-        var ellipsoid = tilingScheme.ellipsoid;
-        var latitudeFactor = !(layer._imageryProvider.getTilingScheme() instanceof GeographicTilingScheme) ? Math.cos(latitudeClosestToEquator) : 1.0;
-        var tilingSchemeExtent = tilingScheme.extent;
-        var levelZeroMaximumTexelSpacing = ellipsoid.maximumRadius * (tilingSchemeExtent.east - tilingSchemeExtent.west) * latitudeFactor / (imageryProvider.getTileWidth() * tilingScheme.getNumberOfXTilesAtLevel(0));
->>>>>>> 98a414a2
 
         var twoToTheLevelPower = levelZeroMaximumTexelSpacing / texelSpacing;
         var level = Math.log(twoToTheLevelPower) / Math.log(2);
