--- conflicted
+++ resolved
@@ -3,23 +3,17 @@
         '../Core/defined',
         '../Core/Cartesian3',
         '../Core/Quaternion',
-<<<<<<< HEAD
         '../Core/LinearSpline',
         '../Core/QuaternionSpline',
-=======
         './ModelConstants',
->>>>>>> 936b4466
         './ModelTypes'
     ], function(
         defined,
         Cartesian3,
         Quaternion,
-<<<<<<< HEAD
         LinearSpline,
         QuaternionSpline,
-=======
         ModelConstants,
->>>>>>> 936b4466
         ModelTypes) {
     "use strict";
 
