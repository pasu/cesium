--- conflicted
+++ resolved
@@ -28,14 +28,9 @@
      * @see ArcGisMapServerImageryProvider
      * @see BingMapsImageryProvider
      * @see GoogleEarthEnterpriseMapsProvider
-<<<<<<< HEAD
-     * @see createOpenStreetMapImageryProvider
-     * @see createTileMapServiceImageryProvider
      * @see SingleTileProjectedImageryProvider
-=======
      * @see OpenStreetMapImageryProvider
      * @see TileMapServiceImageryProvider
->>>>>>> 1375c71d
      * @see WebMapServiceImageryProvider
      * @see WebMapTileServiceImageryProvider
      * @see UrlTemplateImageryProvider
