--- conflicted
+++ resolved
@@ -60,20 +60,12 @@
                 'void main()\n' +
                 '{\n' +
                 '    float z_window = czm_unpackDepth(texture2D(u_texture, v_textureCoordinates));\n' +
-<<<<<<< HEAD
-                '    //float n_range = czm_depthRange.near;\n' +
-                '    //float f_range = czm_depthRange.far;\n' +
-                '    //float z_ndc = (2.0 * z_window - n_range - f_range) / (f_range - n_range);\n' +
-                '    //float scale = pow(z_ndc * 0.5 + 0.5, 8.0);\n' +
-                '    gl_FragColor = vec4(vec3(z_window), 1.0);// vec4(mix(vec3(0.0), vec3(1.0), scale), 1.0);\n' +
-=======
                 '    z_window = czm_reverseLogDepth(z_window); \n' +
                 '    float n_range = czm_depthRange.near;\n' +
                 '    float f_range = czm_depthRange.far;\n' +
                 '    float z_ndc = (2.0 * z_window - n_range - f_range) / (f_range - n_range);\n' +
                 '    float scale = pow(z_ndc * 0.5 + 0.5, 8.0);\n' +
                 '    gl_FragColor = vec4(mix(vec3(0.0), vec3(1.0), scale), 1.0);\n' +
->>>>>>> 6c1285f4
                 '}\n';
             var fs = new ShaderSource({
                 defines : [useLogDepth ? 'LOG_DEPTH' : ''],
