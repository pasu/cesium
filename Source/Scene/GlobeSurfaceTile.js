--- conflicted
+++ resolved
@@ -650,18 +650,7 @@
     frameState.serializedMapProjection;
 
   var terrainData = surfaceTile.terrainData;
-<<<<<<< HEAD
-  var meshPromise = terrainData.createMesh(
-    tilingScheme,
-    x,
-    y,
-    level,
-    frameState.serializedMapProjection,
-    frameState.terrainExaggeration
-  );
-=======
   var meshPromise = terrainData.createMesh(createMeshOptions);
->>>>>>> 05ba46dc
 
   if (!defined(meshPromise)) {
     // Postponed.
