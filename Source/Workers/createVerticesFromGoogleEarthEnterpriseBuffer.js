--- conflicted
+++ resolved
@@ -102,11 +102,7 @@
         var geographicNorth;
         var rectangleWidth, rectangleHeight;
 
-<<<<<<< HEAD
-        var hasCustomProjection = !mapProjection.isEquatorialCylindrical;
-=======
         var hasCustomProjection = !mapProjection.isNormalCylindrical;
->>>>>>> eef97a78
 
         if (!defined(rectangle)) {
             geographicWest = CesiumMath.toRadians(nativeRectangle.west);
@@ -450,11 +446,7 @@
 
     function addSkirt(positions, heights, uvs, webMercatorTs, indices, skirtOptions,
                       borderPoints, fudgeFactor, eastOrWest, cornerFudge, positions2D, mapProjection) {
-<<<<<<< HEAD
-        var hasCustomProjection = !mapProjection.isEquatorialCylindrical;
-=======
         var hasCustomProjection = !mapProjection.isNormalCylindrical;
->>>>>>> eef97a78
 
         var count = borderPoints.length;
         for (var j = 0; j < count; ++j) {
