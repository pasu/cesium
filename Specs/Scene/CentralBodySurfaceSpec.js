--- conflicted
+++ resolved
@@ -286,16 +286,9 @@
         layerCollection.removeAll();
         layerCollection.addImageryProvider(new SingleTileImageryProvider({url : 'Data/Images/Red16x16.png'}));
 
-<<<<<<< HEAD
-            frameState.mode = SceneMode.COLUMBUS_VIEW;
-            frameState.scene2D.projection = new GeographicProjection(Ellipsoid.WGS84);
-            frameState.camera.controller.update(frameState);
-            frameState.camera.controller.viewExtent(new Extent(0.0001, 0.0001, 0.0030, 0.0030), frameState.scene2D.projection);
-=======
         frameState.mode = SceneMode.COLUMBUS_VIEW;
         frameState.scene2D.projection = new GeographicProjection(Ellipsoid.WGS84);
         frameState.camera.viewExtentColumbusView(new Extent(0.0001, 0.0001, 0.0030, 0.0030), frameState.scene2D.projection);
->>>>>>> 28ec3584
 
         updateUntilDone(cb);
 
@@ -348,13 +341,8 @@
 
             frameState.mode = SceneMode.COLUMBUS_VIEW;
             frameState.scene2D.projection = new WebMercatorProjection(Ellipsoid.WGS84);
-<<<<<<< HEAD
-            frameState.camera.controller.update(frameState);
-            frameState.camera.controller.viewExtent(new Extent(0.0001, 0.0001, 0.0030, 0.0030), frameState.scene2D.projection);
-=======
             frameState.camera.viewExtentColumbusView(new Extent(0.0001, 0.0001, 0.0030, 0.0030), frameState.scene2D.projection);
         });
->>>>>>> 28ec3584
 
         updateUntilDone(cb);
 
@@ -367,14 +355,10 @@
         var layerCollection = cb.getImageryLayers();
         layerCollection.removeAll();
 
-<<<<<<< HEAD
-            frameState.camera.controller.viewExtent(new Extent(0.0001, 0.0001, 0.0025, 0.0025), Ellipsoid.WGS84);
-=======
         var providerWithInvalidRootTiles = new WebMapServiceImageryProvider({
             url : '/invalid',
             layers : 'invalid'
         });
->>>>>>> 28ec3584
 
         layerCollection.addImageryProvider(providerWithInvalidRootTiles);
 
@@ -392,30 +376,18 @@
         layerCollection.removeAll();
         var layer = layerCollection.addImageryProvider(new SingleTileImageryProvider({url : 'Data/Images/Red16x16.png'}));
 
-<<<<<<< HEAD
-            frameState.camera.controller.viewExtent(new Extent(0.0001, 0.0001, 0.0025, 0.0025), Ellipsoid.WGS84);
-=======
         layer.alpha = 0.123;
         layer.brightness = 0.456;
         layer.contrast = 0.654;
         layer.gamma = 0.321;
->>>>>>> 28ec3584
 
         frameState.camera.viewExtent(new Extent(0.0001, 0.0001, 0.0025, 0.0025), Ellipsoid.WGS84);
 
         updateUntilDone(cb);
 
-<<<<<<< HEAD
-                frameState.mode = SceneMode.COLUMBUS_VIEW;
-                frameState.scene2D.projection = new WebMercatorProjection(Ellipsoid.WGS84);
-                frameState.camera.controller.update(frameState);
-                frameState.camera.controller.viewExtent(new Extent(0.0001, 0.0001, 0.0030, 0.0030), frameState.scene2D.projection);
-            });
-=======
         runs(function() {
             var commandLists = [];
             expect(render(context, frameState, cb, commandLists)).toBeGreaterThan(0);
->>>>>>> 28ec3584
 
             var tileCommandCount = 0;
 
@@ -466,11 +438,7 @@
 
         frameState.camera.viewExtent(new Extent(0.0001, 0.0001, 0.0025, 0.0025), Ellipsoid.WGS84);
 
-<<<<<<< HEAD
-            frameState.camera.controller.viewExtent(new Extent(0.0001, 0.0001, 0.0025, 0.0025), Ellipsoid.WGS84);
-=======
-        updateUntilDone(cb);
->>>>>>> 28ec3584
+        updateUntilDone(cb);
 
         runs(function() {
             var commandLists = [];
@@ -489,6 +457,8 @@
                         continue;
                     }
 
+            frameState.camera.viewExtent(new Extent(0.0001, 0.0001, 0.0025, 0.0025), Ellipsoid.WGS84);
+            frameState.camera.controller.viewExtent(new Extent(0.0001, 0.0001, 0.0025, 0.0025), Ellipsoid.WGS84);
                     ++tileCommandCount;
 
                     expect(uniforms.u_dayTextureAlpha()).toEqual([0.123]);
