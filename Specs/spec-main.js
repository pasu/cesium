/**
 This is a version of Jasmine's boot.js modified to work with specs defined with ES6.  The original comments from boot.js follow.

 Starting with version 2.0, this file "boots" Jasmine, performing all of the necessary initialization before executing the loaded environment and all of a project's specs. This file should be loaded after `jasmine.js` and `jasmine_html.js`, but before any project source files or spec files are loaded. Thus this file can also be used to customize Jasmine for a project.

 If a project is using Jasmine via the standalone distribution, this file can be customized directly. If a project is using Jasmine via the [Ruby gem][jasmine-gem], this file can be copied into the support directory via `jasmine copy_boot_js`. Other environments (e.g., Python) will have different mechanisms.

 The location of `boot.js` can be specified and/or overridden in `jasmine.yml`.

 [jasmine-gem]: http://github.com/pivotal/jasmine-gem
 */

// Use a pragma so we can remove this code when building specs for running in ES5

//>>includeStart('debug', pragmas.debug);
import * as Cesium from "../Source/Cesium.js";
//>>includeEnd('debug');

import addDefaultMatchers from "./addDefaultMatchers.js";
import equalsMethodEqualityTester from "./equalsMethodEqualityTester.js";

// set this for uniform test resolution across devices
window.devicePixelRatio = 1;

function getQueryParameter(name) {
  var match = new RegExp("[?&]" + name + "=([^&]*)").exec(
    window.location.search
  );
  return match && decodeURIComponent(match[1].replace(/\+/g, " "));
}

<<<<<<< HEAD
        var release = getQueryParameter('release');

        /*global jasmineRequire,jasmine,exports,specs*/

        /**
         * ## Require &amp; Instantiate
         *
         * Require Jasmine's core files. Specifically, this requires and attaches all of Jasmine's code to the `jasmine` reference.
         */
        window.jasmine = jasmineRequire.core(jasmineRequire);

        window.specsUsingRelease = release;

        /**
         * Since this is being run in a browser and the results should populate to an HTML page, require the HTML-specific Jasmine code, injecting the same reference.
         */
        jasmineRequire.html(jasmine);

        /**
         * Create the Jasmine environment. This is used to run all specs in a project.
         */
        var env = jasmine.getEnv();

        /**
         * ## The Global Interface
         *
         * Build up the functions that will be exposed as the Jasmine public interface. A project can customize, rename or alias any of these functions as desired, provided the implementation remains unchanged.
         */
        var jasmineInterface = jasmineRequire['interface'](jasmine, env);

        /**
         * Helper function for readability below.
         */
        function extend(destination, source) {
            for (var property in source) {
                if (source.hasOwnProperty(property)) {
                    destination[property] = source[property];
                }
            }
            return destination;
        }
=======
var release = getQueryParameter("release");
>>>>>>> 2fd0e8f7

/*global jasmineRequire,jasmine,exports,specs*/

var when = Cesium.when;

/**
 * ## Require &amp; Instantiate
 *
 * Require Jasmine's core files. Specifically, this requires and attaches all of Jasmine's code to the `jasmine` reference.
 */
window.jasmine = jasmineRequire.core(jasmineRequire);

window.specsUsingRelease = release;

/**
 * Since this is being run in a browser and the results should populate to an HTML page, require the HTML-specific Jasmine code, injecting the same reference.
 */
jasmineRequire.html(jasmine);

/**
 * Create the Jasmine environment. This is used to run all specs in a project.
 */
var env = jasmine.getEnv();

<<<<<<< HEAD
        // Override beforeEach(), afterEach(), beforeAll(), afterAll(), and it() to automatically
        // call done() when a returned promise resolves.
        var originalIt = window.it;

        window.it = function(description, f, timeout, categories) {
            originalIt(description, function(done) {
                var result = f();
                Promise.resolve(result).then(function() {
                    done();
                }, function(e) {
                    done.fail('promise rejected: ' + e.toString());
                });
            }, timeout, categories);
        };

        var originalFit = window.fit;

        window.fit = function(description, f, timeout, categories) {
            originalFit(description, function(done) {
                var result = f();
                Promise.resolve(result).then(function() {
                    done();
                }).catch(function(e) {
                    done.fail('promise rejected: ' + e.toString());
                });
            }, timeout, categories);
        };

        var originalBeforeEach = window.beforeEach;

        window.beforeEach = function(f) {
            originalBeforeEach(function(done) {
                var result = f();
                Promise.resolve(result).then(function() {
                    done();
                }).catch(function(e) {
                    done.fail('promise rejected: ' + e.toString());
                });
            });
        };

        var originalAfterEach = window.afterEach;

        window.afterEach = function(f) {
            originalAfterEach(function(done) {
                var result = f();
                Promise.resolve(result).then(result, function() {
                    done();
                }).catch(function(e) {
                    done.fail('promise rejected: ' + e.toString());
                });
            });
        };

        var originalBeforeAll = window.beforeAll;

        window.beforeAll = function(f) {
            originalBeforeAll(function(done) {
                var result = f();
                Promise.resolve(result).then(result, function() {
                    done();
                }).catch(function(e) {
                    done.fail('promise rejected: ' + e.toString());
                });
            });
        };

        var originalAfterAll = window.afterAll;

        window.afterAll = function(f) {
            originalAfterAll(function(done) {
                var result = f();
                Promise.resolve(result).then(result, function() {
                    done();
                }).catch(function(e) {
                    done.fail('promise rejected: ' + e.toString());
                });
            });
        };

        /**
         * ## Runner Parameters
         *
         * More browser specific code - wrap the query string in an object and to allow for getting/setting parameters from the runner user interface.
         */

        var queryString = Cesium.queryToObject(window.location.search.substring(1));

        if (queryString.webglValidation !== undefined) {
            window.webglValidation = true;
=======
/**
 * ## The Global Interface
 *
 * Build up the functions that will be exposed as the Jasmine public interface. A project can customize, rename or alias any of these functions as desired, provided the implementation remains unchanged.
 */
var jasmineInterface = jasmineRequire["interface"](jasmine, env);

/**
 * Helper function for readability below.
 */
function extend(destination, source) {
  for (var property in source) {
    if (source.hasOwnProperty(property)) {
      destination[property] = source[property];
    }
  }
  return destination;
}

/**
 * Add all of the Jasmine global/public interface to the proper global, so a project can use the public interface directly. For example, calling `describe` in specs instead of `jasmine.getEnv().describe`.
 */
if (typeof window === "undefined" && typeof exports === "object") {
  extend(exports, jasmineInterface);
} else {
  extend(window, jasmineInterface);
}

// Override beforeEach(), afterEach(), beforeAll(), afterAll(), and it() to automatically
// call done() when a returned promise resolves.
var originalIt = window.it;

window.it = function (description, f, timeout, categories) {
  originalIt(
    description,
    function (done) {
      var result = f();
      when(
        result,
        function () {
          done();
        },
        function (e) {
          done.fail("promise rejected: " + e.toString());
        }
      );
    },
    timeout,
    categories
  );
};

var originalFit = window.fit;

window.fit = function (description, f, timeout, categories) {
  originalFit(
    description,
    function (done) {
      var result = f();
      when(
        result,
        function () {
          done();
        },
        function (e) {
          done.fail("promise rejected: " + e.toString());
>>>>>>> 2fd0e8f7
        }
      );
    },
    timeout,
    categories
  );
};

var originalBeforeEach = window.beforeEach;

window.beforeEach = function (f) {
  originalBeforeEach(function (done) {
    var result = f();
    when(
      result,
      function () {
        done();
      },
      function (e) {
        done.fail("promise rejected: " + e.toString());
      }
    );
  });
};

var originalAfterEach = window.afterEach;

window.afterEach = function (f) {
  originalAfterEach(function (done) {
    var result = f();
    when(
      result,
      function () {
        done();
      },
      function (e) {
        done.fail("promise rejected: " + e.toString());
      }
    );
  });
};

var originalBeforeAll = window.beforeAll;

window.beforeAll = function (f) {
  originalBeforeAll(function (done) {
    var result = f();
    when(
      result,
      function () {
        done();
      },
      function (e) {
        done.fail("promise rejected: " + e.toString());
      }
    );
  });
};

var originalAfterAll = window.afterAll;

window.afterAll = function (f) {
  originalAfterAll(function (done) {
    var result = f();
    when(
      result,
      function () {
        done();
      },
      function (e) {
        done.fail("promise rejected: " + e.toString());
      }
    );
  });
};

/**
 * ## Runner Parameters
 *
 * More browser specific code - wrap the query string in an object and to allow for getting/setting parameters from the runner user interface.
 */

var queryString = Cesium.queryToObject(window.location.search.substring(1));

if (queryString.webglValidation !== undefined) {
  window.webglValidation = true;
}

if (queryString.webglStub !== undefined) {
  window.webglStub = true;
}

var queryStringForSpecFocus = Cesium.clone(queryString);
if (queryStringForSpecFocus.category === "none") {
  delete queryStringForSpecFocus.category;
}

var catchingExceptions = queryString["catch"];
env.catchExceptions(
  typeof catchingExceptions === "undefined" ? true : catchingExceptions
);

/**
 * ## Reporters
 * The `HtmlReporter` builds all of the HTML UI for the runner page. This reporter paints the dots, stars, and x's for specs, as well as all spec names and all failures (if any).
 */
var htmlReporter = new jasmine.HtmlReporter({
  env: env,
  onRaiseExceptionsClick: function () {
    queryString["catch"] = !env.catchingExceptions();
  },
  addToExistingQueryString: function (key, value) {
    queryStringForSpecFocus[key] = value;
    return "?" + Cesium.objectToQuery(queryStringForSpecFocus);
  },
  getContainer: function () {
    return document.body;
  },
  createElement: function () {
    return document.createElement.apply(document, arguments);
  },
  createTextNode: function () {
    return document.createTextNode.apply(document, arguments);
  },
  timer: new jasmine.Timer(),
});

/**
 * The `jsApiReporter` also receives spec results, and is used by any environment that needs to extract the results  from JavaScript.
 */
env.addReporter(jasmineInterface.jsApiReporter);
env.addReporter(htmlReporter);

var categoryString = queryString.category;

var categories;
if (categoryString) {
  categories = categoryString.split(",");
}

var notCategoryString = queryString.not;

var notCategories;
if (notCategoryString) {
  notCategories = notCategoryString.split(",");
}

/**
 * Filter which specs will be run by matching the start of the full name against the `spec` query param.
 */
var specFilter = new jasmine.HtmlSpecFilter({
  filterString: function () {
    return queryString.spec;
  },
});

env.specFilter = function (spec) {
  if (!specFilter.matches(spec.getFullName())) {
    return false;
  }

  // If we're not filtering by category, include this spec.
  if (!categories && !notCategories) {
    return true;
  }

  // At least one of this spec's categories must match one of the selected categories.
  var keep = false;
  var toCheck;
  var i;

  if (categories && categories.indexOf("All") < 0) {
    toCheck = spec;
    while (!keep && toCheck) {
      if (toCheck.categories) {
        if (categories.indexOf(toCheck.categories) >= 0) {
          keep = true;
        }

        for (i = 0; !keep && i < toCheck.categories.length; ++i) {
          if (categories.indexOf(toCheck.categories[i]) >= 0) {
            keep = true;
          }
        }
      }

      toCheck = toCheck.parentSuite;
    }
  } else {
    keep = true;
  }

  if (notCategories) {
    toCheck = spec;
    while (keep && toCheck) {
      if (toCheck.categories) {
        if (notCategories.indexOf(toCheck.categories) >= 0) {
          keep = false;
        }

        for (i = 0; keep && i < toCheck.categories.length; ++i) {
          if (categories.indexOf(toCheck.categories[i]) >= 0) {
            keep = false;
          }
        }
      }

      toCheck = toCheck.parentSuite;
    }
  }

  return keep;
};

/**
 * Setting up timing functions to be able to be overridden. Certain browsers (Safari, IE 8, phantomjs) require this hack.
 */
window.setTimeout = window.setTimeout;
window.setInterval = window.setInterval;
window.clearTimeout = window.clearTimeout;
window.clearInterval = window.clearInterval;

/**
 * ## Execution
 *
 * Load the modules via AMD, and then run all of the loaded specs. This includes initializing the `HtmlReporter` instance and then executing the loaded Jasmine environment.
 */

jasmine.DEFAULT_TIMEOUT_INTERVAL = 30000;

htmlReporter.initialize();

var release = getQueryParameter("release");
env.beforeEach(function () {
  addDefaultMatchers(!release).call(env);
});
env.beforeEach(function () {
  env.addCustomEqualityTester(equalsMethodEqualityTester);
});

//>>includeStart('debug', pragmas.debug);
import("./SpecList.js").then(function () {
  env.execute();
});
//>>includeEnd('debug');<|MERGE_RESOLUTION|>--- conflicted
+++ resolved
@@ -29,55 +29,9 @@
   return match && decodeURIComponent(match[1].replace(/\+/g, " "));
 }
 
-<<<<<<< HEAD
-        var release = getQueryParameter('release');
-
-        /*global jasmineRequire,jasmine,exports,specs*/
-
-        /**
-         * ## Require &amp; Instantiate
-         *
-         * Require Jasmine's core files. Specifically, this requires and attaches all of Jasmine's code to the `jasmine` reference.
-         */
-        window.jasmine = jasmineRequire.core(jasmineRequire);
-
-        window.specsUsingRelease = release;
-
-        /**
-         * Since this is being run in a browser and the results should populate to an HTML page, require the HTML-specific Jasmine code, injecting the same reference.
-         */
-        jasmineRequire.html(jasmine);
-
-        /**
-         * Create the Jasmine environment. This is used to run all specs in a project.
-         */
-        var env = jasmine.getEnv();
-
-        /**
-         * ## The Global Interface
-         *
-         * Build up the functions that will be exposed as the Jasmine public interface. A project can customize, rename or alias any of these functions as desired, provided the implementation remains unchanged.
-         */
-        var jasmineInterface = jasmineRequire['interface'](jasmine, env);
-
-        /**
-         * Helper function for readability below.
-         */
-        function extend(destination, source) {
-            for (var property in source) {
-                if (source.hasOwnProperty(property)) {
-                    destination[property] = source[property];
-                }
-            }
-            return destination;
-        }
-=======
 var release = getQueryParameter("release");
->>>>>>> 2fd0e8f7
 
 /*global jasmineRequire,jasmine,exports,specs*/
-
-var when = Cesium.when;
 
 /**
  * ## Require &amp; Instantiate
@@ -98,98 +52,6 @@
  */
 var env = jasmine.getEnv();
 
-<<<<<<< HEAD
-        // Override beforeEach(), afterEach(), beforeAll(), afterAll(), and it() to automatically
-        // call done() when a returned promise resolves.
-        var originalIt = window.it;
-
-        window.it = function(description, f, timeout, categories) {
-            originalIt(description, function(done) {
-                var result = f();
-                Promise.resolve(result).then(function() {
-                    done();
-                }, function(e) {
-                    done.fail('promise rejected: ' + e.toString());
-                });
-            }, timeout, categories);
-        };
-
-        var originalFit = window.fit;
-
-        window.fit = function(description, f, timeout, categories) {
-            originalFit(description, function(done) {
-                var result = f();
-                Promise.resolve(result).then(function() {
-                    done();
-                }).catch(function(e) {
-                    done.fail('promise rejected: ' + e.toString());
-                });
-            }, timeout, categories);
-        };
-
-        var originalBeforeEach = window.beforeEach;
-
-        window.beforeEach = function(f) {
-            originalBeforeEach(function(done) {
-                var result = f();
-                Promise.resolve(result).then(function() {
-                    done();
-                }).catch(function(e) {
-                    done.fail('promise rejected: ' + e.toString());
-                });
-            });
-        };
-
-        var originalAfterEach = window.afterEach;
-
-        window.afterEach = function(f) {
-            originalAfterEach(function(done) {
-                var result = f();
-                Promise.resolve(result).then(result, function() {
-                    done();
-                }).catch(function(e) {
-                    done.fail('promise rejected: ' + e.toString());
-                });
-            });
-        };
-
-        var originalBeforeAll = window.beforeAll;
-
-        window.beforeAll = function(f) {
-            originalBeforeAll(function(done) {
-                var result = f();
-                Promise.resolve(result).then(result, function() {
-                    done();
-                }).catch(function(e) {
-                    done.fail('promise rejected: ' + e.toString());
-                });
-            });
-        };
-
-        var originalAfterAll = window.afterAll;
-
-        window.afterAll = function(f) {
-            originalAfterAll(function(done) {
-                var result = f();
-                Promise.resolve(result).then(result, function() {
-                    done();
-                }).catch(function(e) {
-                    done.fail('promise rejected: ' + e.toString());
-                });
-            });
-        };
-
-        /**
-         * ## Runner Parameters
-         *
-         * More browser specific code - wrap the query string in an object and to allow for getting/setting parameters from the runner user interface.
-         */
-
-        var queryString = Cesium.queryToObject(window.location.search.substring(1));
-
-        if (queryString.webglValidation !== undefined) {
-            window.webglValidation = true;
-=======
 /**
  * ## The Global Interface
  *
@@ -227,8 +89,7 @@
     description,
     function (done) {
       var result = f();
-      when(
-        result,
+      Promise.resolve(result).then(
         function () {
           done();
         },
@@ -249,16 +110,13 @@
     description,
     function (done) {
       var result = f();
-      when(
-        result,
-        function () {
+      Promise.resolve(result)
+        .then(function () {
           done();
-        },
-        function (e) {
+        })
+        .catch(function (e) {
           done.fail("promise rejected: " + e.toString());
->>>>>>> 2fd0e8f7
-        }
-      );
+        });
     },
     timeout,
     categories
@@ -270,15 +128,13 @@
 window.beforeEach = function (f) {
   originalBeforeEach(function (done) {
     var result = f();
-    when(
-      result,
-      function () {
+    Promise.resolve(result)
+      .then(function () {
         done();
-      },
-      function (e) {
+      })
+      .catch(function (e) {
         done.fail("promise rejected: " + e.toString());
-      }
-    );
+      });
   });
 };
 
@@ -287,15 +143,13 @@
 window.afterEach = function (f) {
   originalAfterEach(function (done) {
     var result = f();
-    when(
-      result,
-      function () {
+    Promise.resolve(result)
+      .then(result, function () {
         done();
-      },
-      function (e) {
+      })
+      .catch(function (e) {
         done.fail("promise rejected: " + e.toString());
-      }
-    );
+      });
   });
 };
 
@@ -304,15 +158,13 @@
 window.beforeAll = function (f) {
   originalBeforeAll(function (done) {
     var result = f();
-    when(
-      result,
-      function () {
+    Promise.resolve(result)
+      .then(result, function () {
         done();
-      },
-      function (e) {
+      })
+      .catch(function (e) {
         done.fail("promise rejected: " + e.toString());
-      }
-    );
+      });
   });
 };
 
@@ -321,15 +173,13 @@
 window.afterAll = function (f) {
   originalAfterAll(function (done) {
     var result = f();
-    when(
-      result,
-      function () {
+    Promise.resolve(result)
+      .then(result, function () {
         done();
-      },
-      function (e) {
+      })
+      .catch(function (e) {
         done.fail("promise rejected: " + e.toString());
-      }
-    );
+      });
   });
 };
 
