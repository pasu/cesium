--- conflicted
+++ resolved
@@ -1,165 +1,3 @@
-<<<<<<< HEAD
-import { Cartesian2 } from '../../Source/Cesium.js';
-import { Cartesian3 } from '../../Source/Cesium.js';
-import { Cartographic } from '../../Source/Cesium.js';
-import { Ellipsoid } from '../../Source/Cesium.js';
-import { Math as CesiumMath } from '../../Source/Cesium.js';
-import { WebMercatorProjection } from '../../Source/Cesium.js';
-
-describe('Core/WebMercatorProjection', function() {
-
-    it('construct0', function() {
-        var projection = new WebMercatorProjection();
-        expect(projection.ellipsoid).toEqual(Ellipsoid.WGS84);
-    });
-
-    it('construct1', function() {
-        var ellipsoid = Ellipsoid.UNIT_SPHERE;
-        var projection = new WebMercatorProjection(ellipsoid);
-        expect(projection.ellipsoid).toEqual(ellipsoid);
-    });
-
-    it('project0', function() {
-        var height = 10.0;
-        var cartographic = new Cartographic(0.0, 0.0, height);
-        var projection = new WebMercatorProjection();
-        expect(projection.project(cartographic)).toEqual(new Cartesian3(0.0, 0.0, height));
-    });
-
-    it('project1', function() {
-        var ellipsoid = Ellipsoid.WGS84;
-        var cartographic = new Cartographic(Math.PI, CesiumMath.PI_OVER_FOUR, 0.0);
-
-        // expected equations from Wolfram MathWorld:
-        // http://mathworld.wolfram.com/MercatorProjection.html
-        var expected = new Cartesian3(
-                ellipsoid.maximumRadius * cartographic.longitude,
-                ellipsoid.maximumRadius * Math.log(Math.tan(Math.PI / 4.0 + cartographic.latitude / 2.0)),
-                0.0);
-
-        var projection = new WebMercatorProjection(ellipsoid);
-        expect(projection.project(cartographic)).toEqualEpsilon(expected, CesiumMath.EPSILON8);
-    });
-
-    it('project2', function() {
-        var ellipsoid = Ellipsoid.UNIT_SPHERE;
-        var cartographic = new Cartographic(-Math.PI, CesiumMath.PI_OVER_FOUR, 0.0);
-
-        // expected equations from Wolfram MathWorld:
-        // http://mathworld.wolfram.com/MercatorProjection.html
-        var expected = new Cartesian3(
-                ellipsoid.maximumRadius * cartographic.longitude,
-                ellipsoid.maximumRadius * Math.log(Math.tan(Math.PI / 4.0 + cartographic.latitude / 2.0)),
-                0.0);
-
-        var projection = new WebMercatorProjection(ellipsoid);
-        expect(projection.project(cartographic)).toEqualEpsilon(expected, CesiumMath.EPSILON15);
-    });
-
-    it('project3', function() {
-        var ellipsoid = Ellipsoid.WGS84;
-        var cartographic = new Cartographic(Math.PI, CesiumMath.PI_OVER_FOUR, 0.0);
-
-        // expected equations from Wolfram MathWorld:
-        // http://mathworld.wolfram.com/MercatorProjection.html
-        var expected = new Cartesian3(
-                ellipsoid.maximumRadius * cartographic.longitude,
-                ellipsoid.maximumRadius * Math.log(Math.tan(Math.PI / 4.0 + cartographic.latitude / 2.0)),
-                0.0);
-
-        var projection = new WebMercatorProjection(ellipsoid);
-        var result = new Cartesian3(0.0, 0.0, 0.0);
-        var returnValue = projection.project(cartographic, result);
-        expect(result).toEqual(returnValue);
-        expect(result).toEqualEpsilon(expected, CesiumMath.EPSILON8);
-    });
-
-    it('unproject0', function() {
-        var cartographic = new Cartographic(CesiumMath.PI_OVER_TWO, CesiumMath.PI_OVER_FOUR, 12.0);
-        var projection = new WebMercatorProjection();
-        var projected = projection.project(cartographic);
-        expect(projection.unproject(projected)).toEqualEpsilon(cartographic, CesiumMath.EPSILON14);
-    });
-
-    it('unproject1', function() {
-        var cartographic = new Cartographic(CesiumMath.PI_OVER_TWO, CesiumMath.PI_OVER_FOUR, 12.0);
-        var projection = new WebMercatorProjection();
-        var projected = projection.project(cartographic);
-        var result = new Cartographic(0.0, 0.0, 0.0);
-        var returnValue = projection.unproject(projected, result);
-        expect(result).toEqual(returnValue);
-        expect(result).toEqualEpsilon(cartographic, CesiumMath.EPSILON14);
-    });
-
-    it('unproject is correct at corners', function() {
-        var projection = new WebMercatorProjection();
-        var southwest = projection.unproject(new Cartesian2(-20037508.342787, -20037508.342787));
-        expect(southwest.longitude).toEqualEpsilon(-Math.PI, CesiumMath.EPSILON12);
-        expect(southwest.latitude).toEqualEpsilon(CesiumMath.toRadians(-85.05112878), CesiumMath.EPSILON11);
-
-        var southeast = projection.unproject(new Cartesian2(20037508.342787, -20037508.342787));
-        expect(southeast.longitude).toEqualEpsilon(Math.PI, CesiumMath.EPSILON12);
-        expect(southeast.latitude).toEqualEpsilon(CesiumMath.toRadians(-85.05112878), CesiumMath.EPSILON11);
-
-        var northeast = projection.unproject(new Cartesian2(20037508.342787, 20037508.342787));
-        expect(northeast.longitude).toEqualEpsilon(Math.PI, CesiumMath.EPSILON12);
-        expect(northeast.latitude).toEqualEpsilon(CesiumMath.toRadians(85.05112878), CesiumMath.EPSILON11);
-
-        var northwest = projection.unproject(new Cartesian2(-20037508.342787, 20037508.342787));
-        expect(northwest.longitude).toEqualEpsilon(-Math.PI, CesiumMath.EPSILON12);
-        expect(northwest.latitude).toEqualEpsilon(CesiumMath.toRadians(85.05112878), CesiumMath.EPSILON11);
-    });
-
-    it('project is correct at corners.', function() {
-        var maxLatitude = WebMercatorProjection.MaximumLatitude;
-
-        var projection = new WebMercatorProjection();
-
-        var southwest = projection.project(new Cartographic(-Math.PI, -maxLatitude));
-        expect(southwest.x).toEqualEpsilon(-20037508.342787, CesiumMath.EPSILON3);
-        expect(southwest.y).toEqualEpsilon(-20037508.342787, CesiumMath.EPSILON3);
-
-        var southeast = projection.project(new Cartographic(Math.PI, -maxLatitude));
-        expect(southeast.x).toEqualEpsilon(20037508.342787, CesiumMath.EPSILON3);
-        expect(southeast.y).toEqualEpsilon(-20037508.342787, CesiumMath.EPSILON3);
-
-        var northeast = projection.project(new Cartographic(Math.PI, maxLatitude));
-        expect(northeast.x).toEqualEpsilon(20037508.342787, CesiumMath.EPSILON3);
-        expect(northeast.y).toEqualEpsilon(20037508.342787, CesiumMath.EPSILON3);
-
-        var northwest = projection.project(new Cartographic(-Math.PI, maxLatitude));
-        expect(northwest.x).toEqualEpsilon(-20037508.342787, CesiumMath.EPSILON3);
-        expect(northwest.y).toEqualEpsilon(20037508.342787, CesiumMath.EPSILON3);
-    });
-
-    it('projected y is clamped to valid latitude range.', function() {
-        var projection = new WebMercatorProjection();
-        var southPole = projection.project(new Cartographic(0.0, -CesiumMath.PI_OVER_TWO));
-        var southLimit = projection.project(new Cartographic(0.0, -WebMercatorProjection.MaximumLatitude));
-        expect(southPole.y).toEqual(southLimit.y);
-
-        var northPole = projection.project(new Cartographic(0.0, CesiumMath.PI_OVER_TWO));
-        var northLimit = projection.project(new Cartographic(0.0, WebMercatorProjection.MaximumLatitude));
-        expect(northPole.y).toEqual(northLimit.y);
-    });
-
-    it('project throws without cartesian', function() {
-        var projection = new WebMercatorProjection();
-        expect(function() {
-            return projection.unproject();
-        }).toThrowDeveloperError();
-    });
-
-    it('serializes and deserializes', function() {
-        var projection = new WebMercatorProjection(Ellipsoid.UNIT_SPHERE);
-        var serialized = projection.serialize();
-
-        return WebMercatorProjection.deserialize(serialized)
-            .then(function(deserializedProjection) {
-                expect(projection.ellipsoid.equals(deserializedProjection.ellipsoid)).toBe(true);
-            });
-    });
-=======
 import { Cartesian2 } from "../../Source/Cesium.js";
 import { Cartesian3 } from "../../Source/Cesium.js";
 import { Cartographic } from "../../Source/Cesium.js";
@@ -364,5 +202,17 @@
       return projection.unproject();
     }).toThrowDeveloperError();
   });
->>>>>>> 2fd0e8f7
+
+  it("serializes and deserializes", function () {
+    var projection = new WebMercatorProjection(Ellipsoid.UNIT_SPHERE);
+    var serialized = projection.serialize();
+
+    return WebMercatorProjection.deserialize(serialized).then(function (
+      deserializedProjection
+    ) {
+      expect(
+        projection.ellipsoid.equals(deserializedProjection.ellipsoid)
+      ).toBe(true);
+    });
+  });
 });