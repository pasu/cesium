--- conflicted
+++ resolved
@@ -85,39 +85,23 @@
     expect(result).toEqual(cartographic);
   });
 
-<<<<<<< HEAD
-    it('unproject1', function() {
-        var cartographic = new Cartographic(CesiumMath.PI_OVER_TWO, CesiumMath.PI_OVER_FOUR, 12.0);
-        var projection = new GeographicProjection();
-        var projected = projection.project(cartographic);
-        var result = new Cartographic(0.0, 0.0, 0.0);
-        var returnValue = projection.unproject(projected, result);
-        expect(result).toEqual(returnValue);
-        expect(result).toEqual(cartographic);
-    });
-
-    it('project throws without cartesian', function() {
-        var projection = new GeographicProjection();
-        expect(function() {
-            return projection.unproject();
-        }).toThrowDeveloperError();
-    });
-
-    it('serializes and deserializes', function() {
-        var projection = new GeographicProjection(Ellipsoid.UNIT_SPHERE);
-        var serialized = projection.serialize();
-
-        return GeographicProjection.deserialize(serialized)
-            .then(function(deserializedProjection) {
-                expect(projection.ellipsoid.equals(deserializedProjection.ellipsoid)).toBe(true);
-            });
-    });
-=======
   it("project throws without cartesian", function () {
     var projection = new GeographicProjection();
     expect(function () {
       return projection.unproject();
     }).toThrowDeveloperError();
   });
->>>>>>> 2fd0e8f7
+
+  it("serializes and deserializes", function () {
+    var projection = new GeographicProjection(Ellipsoid.UNIT_SPHERE);
+    var serialized = projection.serialize();
+
+    return GeographicProjection.deserialize(serialized).then(function (
+      deserializedProjection
+    ) {
+      expect(
+        projection.ellipsoid.equals(deserializedProjection.ellipsoid)
+      ).toBe(true);
+    });
+  });
 });